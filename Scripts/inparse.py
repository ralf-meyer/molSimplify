# Written by Tim Ioannidis for HJK Group
# Dpt of Chemical Engineering, MIT

##############################################################
########## This script processes the input file  #############
##############################################################

# import std modules
import glob, os, re, argparse, sys
<<<<<<< HEAD
from molSimplify.Scripts.io import *
from molSimplify.Classes.globalvars import *
=======
from io import *
from Classes.globalvars import *
>>>>>>> eb376674

######################################################
########## check core/ligands specified  #############
######################################################
### checks input for correctness ###
def checkinput(args):
    emsg = False
    # check if core is specified
    if not (args.core):
            emsg = 'You need to specify at least the core of the structures.\n'
            print emsg
            return emsg
    # check if ligands are specified
    if not args.lig and not args.rgen:
        if args.gui:
            from Classes.mWidgets import mQDialogWarn
            qqb = mQDialogWarn('Warning','You specified no ligands. Please use the -lig flag. Core only generation..')
            qqb.setParent(args.gui.wmain)
        else:
            print 'WARNING: You specified no ligands. Please use the -lig flag. Forced generation..\n'
    return emsg

###########################################
########## check true or false  ###########
###########################################
def checkTrue(arg):
    if 'y' in arg.lower() or '1' in arg.lower() or 't' in arg.lower() or arg==1:
        return True
    else:
        return False
                
########################################
########## check for number  ###########
########################################
def is_number(s):
    try:
        float(s)
        return True
    except ValueError:
        pass
    try:
        import unicodedata
        unicodedata.numeric(s)
        return True
    except (TypeError, ValueError):
        pass
    return False

###########################################
########## consolidate lists  #############
###########################################
### consolidate arguments ###
def cleaninput(args):
    globs = globalvars()
    # check ligands
    if args.lig:
        ls = []
        ligdic = readdict(globs.installdir+'/Ligands/simple_ligands.dict')
        for i,s in enumerate(args.lig):
            if isinstance(s,list):
                for ss in s:
                    if ss in ligdic.keys():
                        ss = ligdic[ss][0]
                    ls.append(ss)
            else:
                if s in ligdic.keys():
                        s = ligdic[s][0]
                ls.append(s)
        args.lig = ls
    # check sminame
    if args.sminame:
        ls = []
        for i,s in enumerate(args.sminame):
            if isinstance(s,list):
                for ss in s:
                    ls.append(ss)
            else:
                ls.append(s)
        args.sminame = ls
    # check qoption
    if args.qoption:
        ls = []
        for i,s in enumerate(args.qoption):
            if isinstance(s,list):
                for ss in s:
                    ls.append(ss)
            else:
                ls.append(s)
        args.qoption = ls
    # check sysoption
    if args.sysoption:
        ls = []
        for i,s in enumerate(args.sysoption):
            if isinstance(s,list):
                for ss in s:
                    ls.append(ss)
            else:
                ls.append(s)
        args.sysoption = ls
    # check ctrloption
    if args.ctrloption:
        ls = []
        for i,s in enumerate(args.ctrloption):
            if isinstance(s,list):
                for ss in s:
                    ls.append(ss)
            else:
                ls.append(s)
        args.ctrloption = ls
    # check scfoption
    if args.scfoption:
        ls = []
        for i,s in enumerate(args.scfoption):
            if isinstance(s,list):
                for ss in s:
                    ls.append(ss)
            else:
                ls.append(s)
        args.scfoption = ls
    # check statoption
    if args.statoption:
        ls = []
        for i,s in enumerate(args.statoption):
            if isinstance(s,list):
                for ss in s:
                    ls.append(ss)
            else:
                ls.append(s)
        args.statoption = ls
    # check remoption
    if args.remoption:
        ls = []
        for i,s in enumerate(args.remoption):
            if isinstance(s,list):
                for ss in s:
                    ls.append(ss)
            else:
                ls.append(s)
        args.remoption = ls
    # convert keepHs to boolean
    if args.keepHs:
        for i,s in enumerate(args.keepHs):
            args.keepHs[i]=checkTrue(s)
    # convert ff option to abe code
    if args.ff and args.ffoption:
        b = False
        a = False
        e = False
        opts = args.ffoption
        if 'ba' in opts[0].lower():
            args.ffoption = 'ba'
        else:
            args.ffoption = ''
            for op in opts:
                op = op.strip(' ')
                if op[0].lower()=='b':
                    args.ffoption += 'b'
                if op[0].lower()=='a':
                    args.ffoption += 'a'
    elif args.ff:
        args.ffoption = 'ba'

###################################################
##########  parse command line input  #############
###################################################
### parses inputfile ###
def parseCLI(args):
    cliargs = ' '.join(args)
    s = filter(None,cliargs.split('-'))
    fname = 'CLIinput.inp'
    f = open(fname,'w')
    f.write('# molSimplify input file generated from CLI input\n')
    for line in s:
       f.write('-'+line+'\n')
    f.close()
    return fname
    
###########################################
##########  parse input file  #############
###########################################
### parses inputfile ###
def parseinput(args):
    for line in open(args.i):
        if '-lig' not in line and '-core' not in line and '-bind' not in line:
            line = line.split('#')[0] # remove comments
        li = line.strip()
        li = li.replace('\n','')
        line = line.replace('\n','')
        if not li.startswith("#") and len(li)>0: # remove comments/empty lines
            l = filter(None,re.split(' |,|\t|&',li))
            # parse general arguments
            if (l[0]=='-core' and len(l[1:]) > 0):
                args.core = [ll for ll in l[1:]]
            if (l[0]=='-ccatoms' and len(l[1:]) > 0):
                args.ccatoms = [int(ll)-1 for ll in l[1:]]
            if (l[0]=='-rundir'):
                args.rundir = line.split("#")[0].strip('\n')
                args.rundir = args.rundir.split('-rundir')[1]
                args.rundir = args.rundir.lstrip(' ')
                if (args.rundir[-1]=='/'):
                    args.rundir = args.rundir[:-1]
            if (l[0]=='-suff'):
                args.suff = l[1].strip('\n')
            ### parse structure generation arguments ###
            if (l[0]=='-bind' and len(l[1:]) > 0):
                l = filter(None,re.split(' |,|\t',line[:-1]))
                # discard comments
                for ibind,lbind in enumerate(l):
                    if lbind=='#':
                        l=l[:ibind]
                        break
                args.bind = l[1]
            if (l[0]=='-nbind' and len(l[1:]) > 0):
                args.bindnum = l[1]
            if (l[0]=='-bcharge' and len(l[1:]) > 0):  # parse charge for binding species
                args.bcharge = l[1]
            if (l[0]=='-btheta' and len(l[1:]) > 0):
                args.btheta = l[1]
            if (l[0]=='-bphi' and len(l[1:]) > 0):
                args.bphi = l[1]
            if (l[0]=='-bsep' and len(l[1:]) > 0):
                args.bsep = l[1]
            if (l[0]=='-bref' and len(l[1:]) > 0):
                args.bref = l[1:]
            if (l[0]=='-nambsmi' and len(l[1:]) > 0):
                args.nambsmi = l[1]
            if (l[0]=='-maxd' and len(l[1:]) > 0):
                args.maxd = l[1]
            if (l[0]=='-mind' and len(l[1:]) > 0):
                args.mind = l[1]
            if (l[0]=='-oxstate' and len(l[1:]) > 0):
                args.oxstate = l[1]
            if (l[0]=='-coord' and len(l[1:]) > 0):
                args.coord = l[1]
            if (l[0]=='-geometry' and len(l[1:]) > 0):
                args.geometry = l[1].lower()
            # parse ligands
            if (l[0]=='-lig'):
                ll = line.split('-lig')[-1]
                args.lig = filter(None,re.split(' |,|\t',ll))
            if (l[0]=='-lignum' and len(l[1:]) > 0):
                args.lignum = l[1]
            if (l[0]=='-liggrp' and len(l[1:]) > 0):
                args.liggrp = l[1]
            if (l[0]=='-ligctg' and len(l[1:]) > 0):
                args.ligctg = l[1]
            if (l[0]=='-ligocc' and len(l[1:]) > 0):
                args.ligocc = l[1:]
            if (l[0]=='-rkHs'):
                args.rkHs = checkTrue(l[1])
            if (l[0]=='-ligloc'):
                args.ligloc = checkTrue(l[1])
            if (l[0]=='-ligalign'):
                args.ligalign = checkTrue(l[1])
            if (l[0]=='-replig'):
                args.replig = checkTrue(l[1])
            if (l[0]=='-genall'):
                args.genall = checkTrue(l[1])
            if (l[0]=='-MLbonds' and len(l[1:]) > 0):
                args.MLbonds = l[1:]
            if (l[0]=='-distort' and len(l[1:]) > 0):
                args.distort = l[1]
            if (l[0]=='-rgen' and len(l[1:]) > 0):
                args.rgen = l[1:]
            if (l[0]=='-keepHs' and len(l[1:]) > 0):
                args.keepHs = l[1:]
            if (l[0]=='-ff'):
                args.ff = l[1].lower()
            if (l[0]=='-ffoption' and len(l[1:]) > 0):
                args.ffoption = l[1:]
            if (l[0]=='-place' and len(l[1:]) > 0):
                args.place = l[1]
            if (l[0]=='-sminame' and len(l[1:]) > 0):
                if args.sminame:
                    args.sminame.append(l[1:])
                else:
                    args.sminame = l[1:]
            if '-smicat' in line:
                args.smicat = []
                l = line.split('smicat',1)[1]
                l = l.replace(' ','')
                l = re.split('/|\t|&',l)
                for ll in l:
                    lloc = []
                    l1 = filter(None,re.split(',| ',ll))
                    for lll in l1:
                        lloc.append(int(lll)-1)
                    args.smicat.append(lloc)
            if '-pangles' in line:
                args.pangles = []
                l = filter(None,line.split('pangles',1)[1])
                l = l.replace(' ','')
                l = re.split(',|\t|&|\n',l)
                for ll in l:
                    args.pangles.append(ll) if ll!='' else args.pangles.append(False)
            # parse qc arguments
            if (l[0]=='-qccode' and len(l[1:]) > 0):
                args.qccode = l[1]
            if (l[0]=='-calccharge'):
                args.calccharge = checkTrue(l[1])
            if (l[0]=='-charge' and len(l[1:]) > 0):
                args.charge = l[1:]
            if (l[0]=='-spin' and len(l[1:]) > 0):
                args.spin = l[1:]
            if (l[0]=='-runtyp' and len(l[1:]) > 0):
                args.runtyp = l[1]
            if (l[0]=='-method' and len(l[1:]) > 0):
                args.method = l[1:]
            # parse terachem arguments
            if (l[0]=='-basis'):
                args.basis = l[1]
            if (l[0]=='-dispersion'):
                args.dispersion = l[1].strip('\n').lower()
            if (l[0]=='-qoption'):
                if args.qoption:
                    args.qoption.append(l[1:])
                else:
                    args.qoption = l[1:]
            # parse qchem arguments
            if (l[0]=='-exchange'):
                args.exchange = l[1]
            if (l[0]=='-correlation'):
                args.correlation = l[1]
            if (l[0]=='-unrestricted'):
                args.unrestricted = checkTrue(l[1])
            if (l[0]=='-remoption'):
                if args.remoption:
                    args.remoption.append(l[1:])
                else:
                    args.remoption = l[1:]
            # parse gamess arguments
            if (l[0]=='-gbasis'):
                args.gbasis = l[1]
            if (l[0]=='-ngauss'):
                args.ngauss = l[1]
            if (l[0]=='-npfunc'):
                args.npfunc = l[1]
            if (l[0]=='-ndfunc'):
                args.ndfunc = l[1]
            if (l[0]=='-sysoption'):
                if args.sysoption:
                    args.sysoption.append(l[1:])
                else:
                    args.sysoption = l[1:]
            if (l[0]=='-ctrloption'):
                if args.ctrloption:
                    args.ctrloption.append(l[1:])
                else:
                    args.ctrloption = l[1:]
            if (l[0]=='-scfoption'):
                if args.scfoption:
                    args.scfoption.append(l[1:])
                else:
                    args.scfoption = l[1:]
            if (l[0]=='-statoption'):
                if args.statoption:
                    args.statoption.append(l[1:])
                else:
                    args.statoption = l[1:]
            # parse jobscript arguments
            if (l[0]=='-jsched'):
                args.jsched = l[1]
            if (l[0]=='-jname'):
                args.jname = l[1]
            if (l[0]=='-memory'):
                args.memory = l[1]
            if (l[0]=='-wtime'):
                args.wtime = l[1]
            if (l[0]=='-queue'):
                args.queue = l[1]
            if (l[0]=='-gpus'):
                args.gpus = l[1]
            if (l[0]=='-cpus'):
                args.cpus = l[1]
            if (l[0]=='-modules'):
                args.modules = l[1:]
            if (l[0]=='-joption'):
                if not args.joption:
                    args.joption = []
                opts = ''
                for ll in l[1:]:
                    opts += ll+' '
                args.joption.append(opts)
            if (l[0]=='-jcommand'):
                if not args.jcommand:
                    args.jcommand = []
                opts = ''
                for ll in l[1:]:
                    opts += ll+' '
                args.jcommand.append(opts)
            # parse database arguments
            if (l[0]=='-dbsim'):
                args.dbsearch = True
                args.dbsim = l[1]
            if (l[0]=='-dbresults'):
                args.dbresults = l[1]
            if (l[0]=='-dbdissim'):
                args.dbdissim = l[1]                
            if (l[0]=='-dboutputf'):
                args.dboutputf = l[1]
            if (l[0]=='-dbbase'):
                args.dbbase = l[1]
            if (l[0]=='-dbsmarts'):
                args.dbsearch = True
                args.dbsmarts = l[1]
            if (l[0]=='-dbcatoms'):
                args.dbcatoms = l[1:]
            if (l[0]=='-dbfinger'):
                args.dbfinger = l[1]
            if (l[0]=='-dbatoms'):
                args.dbatoms = l[1]
            if (l[0]=='-dbbonds'):
                args.dbbonds = l[1]
            if (l[0]=='-dbarbonds'):
                args.dbarbonds = l[1]
            if (l[0]=='-dbsbonds'):
                args.dbsbonds = l[1]
            if (l[0]=='-dbmw'):
                args.dbmw = l[1]
            # parse postprocessing arguments
            if (l[0]=='-postp'):
                args.postp = True
            if (l[0]=='-postqc'):
                args.postqc = l[1]
            if (l[0]=='-postdir'):
                args.postdir = line.split("#")[0].strip('\n')
                args.postdir = args.postdir.split('-postdir')[1]
                args.postdir = args.postdir.lstrip(' ')
            if (l[0]=='-pres'):
                args.pres = True
            if (l[0]=='-pwfninfo'):
                args.pwfninfo = True
            if (l[0]=='-pcharge'):
                args.pcharge = True
            if (l[0]=='-pgencubes'):
                args.pgencubes = True
            if (l[0]=='-porbinfo'):
                args.porbinfo = True
            if (l[0]=='-pdeloc'):
                args.pdeloc = True
            #if (l[0]=='-pdorbs'):
            #    args.pdorbs = True
            if (l[0]=='-pnbo'):
                args.pnbo = True
<<<<<<< HEAD
            # parse slab building arguments
            if (l[0]=='-slab_gen'): #0
                print('slab gen')
                args.slab_gen = True
            if (l[0]=='-unit_cell'): #1 
                args.unit_cell = l[1]
            if (l[0]=='-cell_vector'): #2
                args.cell_index = [[float(j.strip('(){}<>[],.')) for j in i]  for i in l[1:]] # list-of-lists
            if (l[0]=='-cif_path'): #3
                args.cif_path = l[1]
            if (l[0]=='-duplication_vector'): #4
                args.duplication_vector = [int(i.strip('(){}<>[],.')) for i in l[1:]]
            if (l[0]=='-slab_size'): #5
                 args.slab_size = [float(i.strip('(){}<>[],.')) for i in l[1:]]
            if (l[0]=='-miller_index'): #6
                args.miller_index = [int(i.strip('(){}<>[],.')) for i in l[1:]]
            if (l[0]=='-freeze'): #7
                try:
                    args.freeze = int(l[1].strip('(){}<>[],.'))
                except:
                    args.freeze = True
            if (l[0]=='-debug'):#8
                args.debug = True
            if (l[0]=='-expose_type'):#9
                args.expose_type = l[1]
            if (l[0]=='-shave_extra_layers'):#9
                args.shave_extra_layers = int(l[1])

            # parse place on slab options
            if (l[0]=='-place_on_slab'): #0
                args.place_on_slab = True
            if (l[0]=='-target_molecule'): #1 
                args.target_molecule = l[1]
            if (l[0]=='-align_distance_method'): #2
                args.align_distance_method = l[1]
            if (l[0]=='-align_dist'): #3
                args.align_dist = float(l[1].strip('(){}<>[],.'))
            if (l[0]=='-align_method'): #4
                args.align_method = l[1]
            if (l[0]=='-object_align'): #5
                globs = globalvars()
                elements = globs.elementsbynum()
                if l[1] in elements:
                    args.object_align = l[1]
                else:
                    args.object_align = [int(i.strip('(){}<>[],.')) for i in l[1:]]
            if (l[0]=='-surface_atom_type'):#6
                args.surface_atom_type = l[1]
            if (l[0] == '-num_surface_atoms'): #7
                args.num_surface_atoms = int(l[1].strip('()[]<>.'))
            if (l[0] == '-num_placements'): #8
                args.num_placements = int(l[1].strip('()[]<>.'))
            if (l[0]=='-coverage'):#9
                args.coverage = float(l[1].strip('()[]<>.'))
            if (l[0]=='-multi_placement_centering'):#10
                args.multi_placement_centering = float(l[1].strip('()[]<>.'))
            if (l[0]=='-control_angle'):#11
                args.control_angle = float(l[1].strip('()[]<>.'))
            if (l[0] == '-angle_control_partner'): #12
                args.angle_control_partner = int(l[1].strip('()[]<>.'))
            if (l[0] == '-angle_surface_axis'): #13
                args.angle_surface_axis = [float(i.strip('(){}<>[],.')) for i in l[1:]]
            if (l[0] == '-duplicate'):#14
                args.duplicate = l[1]
            if (l[0]=='-surface_atom_ind'): #6
                args.surface_atom_ind = [int(i.strip('(){}<>[],.')) for i in l[1:]]


=======
>>>>>>> eb376674
                
#############################################################
########## mainly for help and listing options  #############
#############################################################
### parses commandline arguments and prints help information ###
def parsecommandline(parser):
    globs = globalvars()
    installdir = globs.installdir+'/'
    # first variable is the flag, second is the variable in the structure. e.g -i, --infile assigns something to args.infile
    parser.add_argument("-i","--i",help="input file")
    # top directory options
    parser.add_argument("-rundir","--rundir",help="directory for jobs",action="store_true")
    parser.add_argument("-suff","--suff", help="suffix for jobs folder.",action="store_true")
    # structure generation options
    parser.add_argument("-ccatoms","--ccatoms", help="core connection atoms indices, indexing starting from 1",action="store_true")
    parser.add_argument("-coord","--coord", help="coordination such as 4,5,6",action="store_true") # coordination e.g. 6 
    parser.add_argument("-core","--core", help="core structure with currently available: "+getcores(installdir),action="store_true") #e.g. ferrocene
    parser.add_argument("-bind","--bind", help="binding species with currently available: "+getbinds(installdir),action="store_true") #e.g. bisulfate, nitrate, perchlorate -> For binding
    parser.add_argument("-bcharge","--bcharge",default='0', help="binding species charge, default 0",action="store_true") 
    parser.add_argument("-bphi","--bphi", help="azimuthal angle phi for binding species, default random between 0 and 180",action="store_true") 
    parser.add_argument("-bref","--bref", help="reference atoms for placement of extra molecules, default COM (center of mass). e.g. 1,5 or 1-5, Fe, COM",action="store_true") 
    parser.add_argument("-bsep","--bsep", help="flag for separating extra molecule in input or xyz file",action="store_true")
    parser.add_argument("-btheta","--btheta", help="polar angle theta for binding species, default random between 0 and 360",action="store_true") 
    parser.add_argument("-geometry","--geometry", help="geometry such as TBP (trigonal bipyramidal)",action="store_true") # geometry
    parser.add_argument("-genall","--genall", help="Generate complex both with and without FF opt.",action="store_true") # geometry
    parser.add_argument("-lig","--lig", help="ligand structure name or SMILES with currently available: "+getligs(installdir),action="store_true") #e.g. acetate (in smilesdict)
    parser.add_argument("-ligocc","--ligocc", help="number of corresponding ligands e.g. 2,2,1",action="store_true") # e.g. 1,2,1
    parser.add_argument("-lignum","--lignum", help="number of ligand types e.g. 2",action="store_true") 
    parser.add_argument("-liggrp","--liggrp", help="ligand group for random generation",action="store_true") 
    parser.add_argument("-ligctg","--ligctg", help="ligand category for random generation",action="store_true") 
    parser.add_argument("-rkHs","--rkHs", help="keep Hydrogens for random generation",action="store_true") 
    parser.add_argument("-ligloc","--ligloc", help="force location of ligands in the structure generation yes/True/1 or no/False/0",action="store_true") 
    parser.add_argument("-ligalign","--ligalign", help="smart alignment of ligands in the structure generation yes/True/1 or no/False/0",action="store_true") 
    parser.add_argument("-MLbonds","--MLbonds", help="custom M-L bond length for corresponding ligand in A e.g. 1.4",action="store_true") 
    parser.add_argument("-distort","--distort", help="randomly distort backbone. Ranges from 0 (no distortion) to 100. e.g. 20",action="store_true") 
    parser.add_argument("-langles","--langles", help="custom angles (polar theta, azimuthal phi) for corresponding ligand in degrees separated by '/' e.g. 20/30,10/20",action="store_true") 
    parser.add_argument("-pangles","--pangles", help="custom angles (polar theta, azimuthal phi) for corresponding connectino points in degrees separated by '/' e.g. 20/30,10/20",action="store_true") 
    parser.add_argument("-nbind","--bindnum", help="number of binding species copies for random placement",action="store_true") #different geometric arrangements for calculating binding energy
    parser.add_argument("-rgen","--rgen", help="number of random generated molecules",action="store_true")
    parser.add_argument("-replig","--replig", help="flag for replacing ligand at specified connection point",action="store_true")
    parser.add_argument("-ff","--ff",help="select force field for FF optimization. Available: MMFF94, UFF, GAFF, Ghemical",action="store_true")
    parser.add_argument("-ffoption","--ffoption",help="select when to perform FF optimization. Options: B(Before),A(After),BA",action="store_true")
    parser.add_argument("-keepHs","--keepHs", help="force keep hydrogens. By default ligands are stripped one hydrogen in order to connect to the core",action="store_true") 
    parser.add_argument("-smicat","--smicat", help="connecting atoms corresponding to smiles. Indexing starts at 1 which is the default value as well",action="store_true")
    parser.add_argument("-sminame","--sminame", help="name for smiles species used in the folder naming. e.g. amm",action="store_true") 
    parser.add_argument("-nambsmi","--nambsmi", help="name of SMILES string for binding species e.g. carbonmonoxide",action="store_true")
    parser.add_argument("-maxd","--maxd", help="maximum distance above cluster size for molecules placement maxdist=size1+size2+maxd", action="store_true")
    parser.add_argument("-mind","--mind", help="minimum distance above cluster size for molecules placement mindist=size1+size2+mind", action="store_true")
    parser.add_argument("-place","--place", help="place binding species relative to core. Takes either angle (0-360) or ax/s for axial side",action="store_true")
    parser.add_argument("-oxstate","--oxstate", help="oxidation state of the metal, used for bond lengths",action="store_true")
    # quantum chemistry options
    parser.add_argument("-qccode","--qccode", help="quantum chemistry code. Choices: TeraChem or GAMESS or QChem",action="store_true") 
    parser.add_argument("-charge","--charge", help="charge for system (default: neutral).",action="store_true")
    parser.add_argument("-calccharge","--calccharge", help="Flag to calculate charge.",action="store_true")
    parser.add_argument("-spin","--spin", help="spin multiplicity for system (default: singlet) e.g. 1",action="store_true")
    parser.add_argument("-runtyp","--runtyp", help="run type. Choices: optimization, energy",action="store_true")
    parser.add_argument("-method","--method", help="electronic structure method. Specify UDFT for unrestricted calculation(default: b3lyp) e.g. ub3lyp",action="store_true")
    # terachem arguments
    parser.add_argument("-basis","--basis", help="basis for terachem or qchem job (default: LACVP* or lanl2dz)",action="store_true")
    parser.add_argument("-dispersion","--dispersion", help="dispersion forces. Default: no e.g. d2,d3",action="store_true")
    parser.add_argument("-qoption","--qoption", help="extra arguments for TeraChem in syntax keyword value, e.g. maxit 100",action="store_true")
    # qchem arguments
    parser.add_argument("-exchange","--exchange",help="exchange in qchem job (default b3lyp)",action="store_true")
    parser.add_argument("-correlation","--correlation",help="correlation in qchem job (default none)",action="store_true")
    parser.add_argument("-remoption","--remoption", help="extra arguments for qchem $rem block in syntax keyword value, e.g. INCFOCK 0",action="store_true")
    parser.add_argument("-unrestricted","--unrestricted", help="unrestricted calculation, values: 0/1 False/True",action="store_true")
    # gamess arguments
    parser.add_argument("-gbasis","--gbasis", help="GBASIS option in GAMESS e.g. CCT",action="store_true")
    parser.add_argument("-ngauss","--ngauss", help="NGAUSS option in GAMESS e.g. N31",action="store_true")
    parser.add_argument("-npfunc","--npfunc", help="NPFUNC option for diffuse functions in GAMESS e.g. 2",action="store_true")
    parser.add_argument("-ndfunc","--ndfunc", help="NDFUNC option for diffuse functions in GAMESS e.g. 1",action="store_true")
    parser.add_argument("-sysoption","--sysoption", help="extra arguments for $SYSTEM GAMESS block in syntax keyword value, e.g. MWORDS 20",action="store_true")
    parser.add_argument("-ctrloption","--ctrloption", help="extra arguments for $CONTRL GAMESS block in syntax keyword value, e.g. ISPHER 1",action="store_true")
    parser.add_argument("-scfoption","--scfoption", help="extra arguments for $SCF GAMESS block in syntax keyword value, e.g. DIIS .TRUE.",action="store_true")
    parser.add_argument("-statoption","--statoption", help="extra arguments for $STATPT GAMESS block in syntax keyword value, e.g. NSTEP 100",action="store_true")
    # jobscript arguments
    parser.add_argument("-jsched","--jsched", help="job scheduling system. Choices: SLURM or SGE",action="store_true")
    parser.add_argument("-jname","--jname", help="jobs main identifier",action="store_true")
    parser.add_argument("-memory","--memory", help="memory reserved per thread for job file in G(default: 2G)e.g.2",action="store_true")
    parser.add_argument("-wtime","--wtime", help="wall time requested in hours for queueing system (default: 168hrs) e.g. 8",action="store_true")
    parser.add_argument("-queue","--queue", help="queue name e.g gpus",action="store_true")
    parser.add_argument("-gpus","--gpus", help="number of GPUS (default: 1)",action="store_true")
    parser.add_argument("-cpus","--cpus", help="number of CPUs (default: 1)",action="store_true")
    parser.add_argument("-modules","--modules", help="modules to be loaded for the calculation",action="store_true")
    parser.add_argument("-joption","--joption", help="additional options for jobscript",action="store_true")
    parser.add_argument("-jcommand","--jcommand", help="additional commands for jobscript",action="store_true")
    # database search arguments
    parser.add_argument("-dbsim","--dbsim", help="SMILES/ligand/file for similarity search",action="store_true")
    parser.add_argument("-dbcatoms","--dbcatoms", help="connection atoms for similarity search",action="store_true")
    parser.add_argument("-dbresults","--dbresults", help="how many results for similary search or screening",action="store_true")
    parser.add_argument("-dboutputf","--dboutputf", help="output file for search results",action="store_true")
    parser.add_argument("-dbbase","--dbbase", help="database for search",action="store_true")
    parser.add_argument("-dbsmarts","--dbsmarts", help="SMARTS string for screening",action="store_true")
    parser.add_argument("-dbfinger","--dbfinger", help="fingerprint for similarity search",action="store_true")
    parser.add_argument("-dbatoms","--dbatoms", help="number of atoms to be used in screening",action="store_true")
    parser.add_argument("-dbbonds","--dbbonds", help="number of bonds to be used in screening",action="store_true")
    parser.add_argument("-dbarbonds","--dbarbonds", help="Number of aromatic bonds to be used in screening",action="store_true")
    parser.add_argument("-dbsbonds","--dbsbonds", help="number of single bonds to be used in screening",action="store_true")
    parser.add_argument("-dbmw","--dbmw", help="molecular weight to be used in screening",action="store_true")
    # post-processing arguments
    parser.add_argument("-postp","--postp",help="post process results",action="store_true")
    parser.add_argument("-postqc","--postqc", help="quantum chemistry code used. Choices: TeraChem or GAMESS",action="store_true") 
    parser.add_argument("-postdir","--postdir", help="directory with results",action="store_true") 
    parser.add_argument("-pres","--pres",help="generate calculations summary",action="store_true")
    parser.add_argument("-pdeninfo","--pdeninfo",help="calculate average properties for electron density",action="store_true")
    parser.add_argument("-pcharge","--pcharge",help="calculate charges",action="store_true")
    parser.add_argument("-pgencubes","--pgencubes",help="generate cubefiles",action="store_true")
    parser.add_argument("-pwfninfo","--pwfninfo",help="get information about wavefunction",action="store_true")
    parser.add_argument("-pdeloc","--pdeloc",help="get delocalization and localization indices",action="store_true")
    parser.add_argument("-porbinfo","--porbinfo",help="get information about MO",action="store_true")
    parser.add_argument("-pnbo","--pnbo",help="post process nbo analysis",action="store_true")
    #parser.add_argument("-pdorbs","--pdorbs",help="get information on metal d orbitals",action="store_true")
    # auxiliary
    parser.add_argument("-dbsearch","--dbsearch",action="store_true") # flag for db search
    parser.add_argument("-checkdirt","--checkdirt",action="store_true") # directory removal check flag
    parser.add_argument("-checkdirb","--checkdirb",action="store_true") # directory removal check flag 2
    parser.add_argument("-jid","--jid",action="store_true")           # job id for folders
    parser.add_argument("-gui","--gui",action="store_true")           # gui placeholder
    # calculations summary (terapostp gampost)
    # nbo
    # charges
    # wavefunction - cube files
    # deloc indices - basin analysis
    # moldparse
<<<<<<< HEAD
    # Slab builder arguments
    # slab builder input: controli
    parser.add_argument("-slab_gen","--slab_gen",
                        help = "enables slab generation/periodic extension",action="store_true") #0
    # slab builder input: required
    parser.add_argument("-unit_cell","--unit_cell",
                        help = "path to xyz, or give generation instructions ") #1
    parser.add_argument("-cell_vector","--cell_vector",
                        help = "unit cell lattice vector, list of 3 list of float (Ang)") #2
    parser.add_argument("-cif_path","--cif_path",
                        help = "path to cif file") #3
    parser.add_argument("-duplication_vector","--duplication_vector",
                        help = "list of 3 in, lattice vector repeats") #4
    parser.add_argument("-slab_size","--slab_size",
                        help = "slab size, list of 3 floats (Ang)") #5
    # slab buidler: optional
    parser.add_argument("-miller_index","--miller_index",
                        help="list of 3 int, miller indicies") #6
    parser.add_argument("-freeze","--freeze",
                        help="bool or int, bottom layers of cell to freeze") #7
    parser.add_argument("-expose_type","--expose_type",
                        help="str, symbol of atom type to expose (eg 'O')") #9
    parser.add_argument("-shave_extra_layers","--shave_extra_layers",
                        help="int, number of extra layers to shave") #10
    parser.add_argument("-debug","--debug",
                        help="switch, print stepwise slabs",action="store_true") #10


    # placement input: control
    parser.add_argument("-place_on_slab","--place_on_slab",
                        help = "enables  placement on slab ",action="store_true") #0
    # placemnt input: required
    parser.add_argument("-target_molecule",'--target_molecule',
                        help = "path to target molecule") #1
    parser.add_argument("-align_distance_method","--align_distance_method",
                        help = "align distance method",
                        choices = ['chemisorption','physisorption','custom']) #2
    parser.add_argument("-align_dist","--align_dist",
                        help = "align distance, float") #3
    # placement input: optional
    parser.add_argument("-align_method","--align_method",
                        help = "align method ",choices = ['center', 'staggered','alignpair']) #4
    parser.add_argument("-object_align","--object_align",
                        help = "atom symbol or index for alignment partner in placed object")  #5
    parser.add_argument("-surface_atom_type","--surface_atom_type",
                        help = "atom symbol for surface aligment partner") #6
    parser.add_argument("-num_surface_atoms","--num_surface_atoms",
                        help = "number of surface sites to attach per adsorbate")#7
    parser.add_argument("-num_placements","--num_placements",
                        help = "number of copies of object to place.") #8
    parser.add_argument("-coverage","--coverage",
                        help = "coverage fraction, float between 0 and 1") #9
    parser.add_argument("-multi_placement_centering",'--multi_placement_centering',
                        help = "float between 0 and 1, controls centering of placment.Reccomend leaving as default") #10
    parser.add_argument("-control_angle","--control_angle",
                        help =  "angle in degrees to rotate object axis to surface")#11
    parser.add_argument("-angle_control_partner","-angle_control_partner",
                        help = 'atom index, int. Controls angle between object_align and this atom') #12
    parser.add_argument('-angle_surface_axis','--angle_surface_axis',
                        help = 'list of two floats, vector in surface plane to control angle relative to') #13
    parser.add_argument('-duplicate','--duplicate',
                        help = "boolean, duplicate asorbate above and below slab",action = "store_true") #14
    parser.add_argument('-surface_atom_ind','--surface_atom_ind',
                        help = "list of int, surface atoms to use by index") #15


=======
>>>>>>> eb376674
    args=parser.parse_args()
    return args<|MERGE_RESOLUTION|>--- conflicted
+++ resolved
@@ -7,13 +7,8 @@
 
 # import std modules
 import glob, os, re, argparse, sys
-<<<<<<< HEAD
-from molSimplify.Scripts.io import *
-from molSimplify.Classes.globalvars import *
-=======
 from io import *
 from Classes.globalvars import *
->>>>>>> eb376674
 
 ######################################################
 ########## check core/ligands specified  #############
@@ -458,77 +453,6 @@
             #    args.pdorbs = True
             if (l[0]=='-pnbo'):
                 args.pnbo = True
-<<<<<<< HEAD
-            # parse slab building arguments
-            if (l[0]=='-slab_gen'): #0
-                print('slab gen')
-                args.slab_gen = True
-            if (l[0]=='-unit_cell'): #1 
-                args.unit_cell = l[1]
-            if (l[0]=='-cell_vector'): #2
-                args.cell_index = [[float(j.strip('(){}<>[],.')) for j in i]  for i in l[1:]] # list-of-lists
-            if (l[0]=='-cif_path'): #3
-                args.cif_path = l[1]
-            if (l[0]=='-duplication_vector'): #4
-                args.duplication_vector = [int(i.strip('(){}<>[],.')) for i in l[1:]]
-            if (l[0]=='-slab_size'): #5
-                 args.slab_size = [float(i.strip('(){}<>[],.')) for i in l[1:]]
-            if (l[0]=='-miller_index'): #6
-                args.miller_index = [int(i.strip('(){}<>[],.')) for i in l[1:]]
-            if (l[0]=='-freeze'): #7
-                try:
-                    args.freeze = int(l[1].strip('(){}<>[],.'))
-                except:
-                    args.freeze = True
-            if (l[0]=='-debug'):#8
-                args.debug = True
-            if (l[0]=='-expose_type'):#9
-                args.expose_type = l[1]
-            if (l[0]=='-shave_extra_layers'):#9
-                args.shave_extra_layers = int(l[1])
-
-            # parse place on slab options
-            if (l[0]=='-place_on_slab'): #0
-                args.place_on_slab = True
-            if (l[0]=='-target_molecule'): #1 
-                args.target_molecule = l[1]
-            if (l[0]=='-align_distance_method'): #2
-                args.align_distance_method = l[1]
-            if (l[0]=='-align_dist'): #3
-                args.align_dist = float(l[1].strip('(){}<>[],.'))
-            if (l[0]=='-align_method'): #4
-                args.align_method = l[1]
-            if (l[0]=='-object_align'): #5
-                globs = globalvars()
-                elements = globs.elementsbynum()
-                if l[1] in elements:
-                    args.object_align = l[1]
-                else:
-                    args.object_align = [int(i.strip('(){}<>[],.')) for i in l[1:]]
-            if (l[0]=='-surface_atom_type'):#6
-                args.surface_atom_type = l[1]
-            if (l[0] == '-num_surface_atoms'): #7
-                args.num_surface_atoms = int(l[1].strip('()[]<>.'))
-            if (l[0] == '-num_placements'): #8
-                args.num_placements = int(l[1].strip('()[]<>.'))
-            if (l[0]=='-coverage'):#9
-                args.coverage = float(l[1].strip('()[]<>.'))
-            if (l[0]=='-multi_placement_centering'):#10
-                args.multi_placement_centering = float(l[1].strip('()[]<>.'))
-            if (l[0]=='-control_angle'):#11
-                args.control_angle = float(l[1].strip('()[]<>.'))
-            if (l[0] == '-angle_control_partner'): #12
-                args.angle_control_partner = int(l[1].strip('()[]<>.'))
-            if (l[0] == '-angle_surface_axis'): #13
-                args.angle_surface_axis = [float(i.strip('(){}<>[],.')) for i in l[1:]]
-            if (l[0] == '-duplicate'):#14
-                args.duplicate = l[1]
-            if (l[0]=='-surface_atom_ind'): #6
-                args.surface_atom_ind = [int(i.strip('(){}<>[],.')) for i in l[1:]]
-
-
-=======
->>>>>>> eb376674
                 
 #############################################################
 ########## mainly for help and listing options  #############
@@ -653,74 +577,5 @@
     # wavefunction - cube files
     # deloc indices - basin analysis
     # moldparse
-<<<<<<< HEAD
-    # Slab builder arguments
-    # slab builder input: controli
-    parser.add_argument("-slab_gen","--slab_gen",
-                        help = "enables slab generation/periodic extension",action="store_true") #0
-    # slab builder input: required
-    parser.add_argument("-unit_cell","--unit_cell",
-                        help = "path to xyz, or give generation instructions ") #1
-    parser.add_argument("-cell_vector","--cell_vector",
-                        help = "unit cell lattice vector, list of 3 list of float (Ang)") #2
-    parser.add_argument("-cif_path","--cif_path",
-                        help = "path to cif file") #3
-    parser.add_argument("-duplication_vector","--duplication_vector",
-                        help = "list of 3 in, lattice vector repeats") #4
-    parser.add_argument("-slab_size","--slab_size",
-                        help = "slab size, list of 3 floats (Ang)") #5
-    # slab buidler: optional
-    parser.add_argument("-miller_index","--miller_index",
-                        help="list of 3 int, miller indicies") #6
-    parser.add_argument("-freeze","--freeze",
-                        help="bool or int, bottom layers of cell to freeze") #7
-    parser.add_argument("-expose_type","--expose_type",
-                        help="str, symbol of atom type to expose (eg 'O')") #9
-    parser.add_argument("-shave_extra_layers","--shave_extra_layers",
-                        help="int, number of extra layers to shave") #10
-    parser.add_argument("-debug","--debug",
-                        help="switch, print stepwise slabs",action="store_true") #10
-
-
-    # placement input: control
-    parser.add_argument("-place_on_slab","--place_on_slab",
-                        help = "enables  placement on slab ",action="store_true") #0
-    # placemnt input: required
-    parser.add_argument("-target_molecule",'--target_molecule',
-                        help = "path to target molecule") #1
-    parser.add_argument("-align_distance_method","--align_distance_method",
-                        help = "align distance method",
-                        choices = ['chemisorption','physisorption','custom']) #2
-    parser.add_argument("-align_dist","--align_dist",
-                        help = "align distance, float") #3
-    # placement input: optional
-    parser.add_argument("-align_method","--align_method",
-                        help = "align method ",choices = ['center', 'staggered','alignpair']) #4
-    parser.add_argument("-object_align","--object_align",
-                        help = "atom symbol or index for alignment partner in placed object")  #5
-    parser.add_argument("-surface_atom_type","--surface_atom_type",
-                        help = "atom symbol for surface aligment partner") #6
-    parser.add_argument("-num_surface_atoms","--num_surface_atoms",
-                        help = "number of surface sites to attach per adsorbate")#7
-    parser.add_argument("-num_placements","--num_placements",
-                        help = "number of copies of object to place.") #8
-    parser.add_argument("-coverage","--coverage",
-                        help = "coverage fraction, float between 0 and 1") #9
-    parser.add_argument("-multi_placement_centering",'--multi_placement_centering',
-                        help = "float between 0 and 1, controls centering of placment.Reccomend leaving as default") #10
-    parser.add_argument("-control_angle","--control_angle",
-                        help =  "angle in degrees to rotate object axis to surface")#11
-    parser.add_argument("-angle_control_partner","-angle_control_partner",
-                        help = 'atom index, int. Controls angle between object_align and this atom') #12
-    parser.add_argument('-angle_surface_axis','--angle_surface_axis',
-                        help = 'list of two floats, vector in surface plane to control angle relative to') #13
-    parser.add_argument('-duplicate','--duplicate',
-                        help = "boolean, duplicate asorbate above and below slab",action = "store_true") #14
-    parser.add_argument('-surface_atom_ind','--surface_atom_ind',
-                        help = "list of int, surface atoms to use by index") #15
-
-
-=======
->>>>>>> eb376674
     args=parser.parse_args()
-    return args+    return args
