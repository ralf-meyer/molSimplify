import os,glob,sys
import copy
import numpy as np
import subprocess
import pandas as pd
import shutil
import time
from molSimplify.job_manager.classes import resub_history, textfile
import molSimplify.job_manager.manager_io as manager_io
from ast import literal_eval


def ensure_dir(dirpath):
    if not os.path.isdir(dirpath):
        os.makedirs(dirpath)


def check_valid_outfile(path):
    # The nohup.out file gets caught in the find statement
    # use this function so that we only get TeraChem.outs
    endpath = os.path.split(path)[-1]
    if 'nohup.out' in endpath or endpath.startswith('.') or any("_v%d." % x in endpath for x in range(10)):
        return False
    else:
        return True


def priority_sort(lst_of_lsts):
    # Takes a list of lists
    # This function ensures that each entry occurs in only one list
    # If an entry occurs in multiple lists, it is retained in the list which appears first in the list of lists

    lst_of_lsts.reverse()  # reverse the list so low priority occurs first

    new_lst_of_lsts = []
    for counter in range(len(lst_of_lsts)):
        local_lst = lst_of_lsts[counter]
        higher_priority_lists = lst_of_lsts[counter + 1:]

        for high_priority in higher_priority_lists:
            local_lst = list(set(local_lst) - set(high_priority))

        new_lst_of_lsts.append(local_lst)

    new_lst_of_lsts.reverse()  # undo the original reversal

    return new_lst_of_lsts

def call_bash(string, error=False, version=1):
    if version == 1:
        p = subprocess.Popen(string.split(), stdout=subprocess.PIPE, stderr=subprocess.PIPE)
    elif version == 2:
        p = subprocess.Popen(string, stdout=subprocess.PIPE, stderr=subprocess.PIPE, shell=True)
    out, err = p.communicate()

    if sys.version_info > (3,0):
        out = out.decode('utf-8')
        err = err.decode('utf-8')

    out = out.split('\n')
    if out[-1] == '':
        out = out[:-1]

    if error:
        return out, err
    else:
        return out


def convert_to_absolute_path(path):
    if path[0] != '/':
        path = os.path.join(os.getcwd(), path)

    return path

def create_summary(directory='in place'):
    # Returns a pandas dataframe which summarizes all outfiles in the directory, defaults to cwd

<<<<<<< HEAD
    outfiles = tools.find('*.out', directory)
=======
    outfiles = find('*.out', directory)
>>>>>>> f14236e9
    outfiles = list(filter(check_valid_outfile, outfiles))
    results = list(map(manager_io.read_outfile, outfiles))
    summary = pd.DataFrame(results)

    return summary


def list_active_jobs(ids=False, home_directory=False, parse_bundles=False):
    #  @return A list of active jobs for the current user. By job name

    if (ids and parse_bundles) or (parse_bundles and not home_directory):
        raise Exception('Incompatible options passed to list_active_jobs()')
    if home_directory == 'in place':
        home_directory = os.getcwd()

    job_report = textfile()
    try:
        job_report.lines = call_bash("qstat -r")
    except:
        job_report.lines = []

    names = job_report.wordgrab('jobname:', 2)[0]
    names = [i for i in names if i]  # filters out NoneTypes

    if ids:
        job_ids = []
        line_indices_of_jobnames = job_report.wordgrab('jobname:', 2, matching_index=True)[0]
        line_indices_of_jobnames = [i for i in line_indices_of_jobnames if i]  # filters out NoneTypes
        for line_index in line_indices_of_jobnames:
            job_ids.append(int(job_report.lines[line_index - 1].split()[0]))
        if len(names) != len(job_ids):
            print(len(names))
            print(len(job_ids))
            raise Exception('An error has occurred in listing active jobs!')
        return names, job_ids

    if parse_bundles and os.path.isfile(os.path.join(home_directory, 'bundle', 'bundle_id')):

        fil = open(os.path.join(home_directory, 'bundle', 'bundle_id'), 'r')
        identifier = fil.readlines()[0]
        fil.close()

        bundles = [i for i in names if i.startswith('bundle_')]
        bundles = [i.rsplit('_', 1)[0] for i in names if i.endswith(identifier)]
        names = [i for i in names if i not in bundles]

        for bundle in bundles:
            info_path = glob.glob(os.path.join(home_directory, 'bundle', bundle, '*_info'))[0]
            fil = open(info_path, 'r')
            lines = fil.readlines()
            lines = [i[:-1] if i.endswith('\n') else i for i in lines]
            fil.close()
            names.extend(lines)

    return names


def get_number_active():
    # gets the number of jobs in the queue for this user, only counts jobs from this job directory
    active_jobs = list_active_jobs()

    def check_active(path, active_jobs=active_jobs):
        # Given a path, checks if it's in the queue currently:
        name = os.path.split(path)[-1]
        name = name.rsplit('.', 1)[0]
        if name in active_jobs:
            return True
        else:
            return False

    outfiles = find('*.out')
    outfiles = [i for i in outfiles if check_valid_outfile(i)]

    active_non_bundles = [i for i in outfiles if check_active(i)]

    if os.path.isdir('bundle'):
        fil = open(os.path.join('bundle', 'bundle_id'))
        identifier = fil.readlines()[0]
        if identifier.endswith('\n'):
            identifier = identifier[:-1]
        fil.close()

        active_bundles = [i for i in active_jobs if i.startswith('bundle_')]
        active_bundles = [i for i in active_jobs if i.endswith(identifier)]
        active_jobs = active_bundles + active_non_bundles

        return len(active_jobs)
    else:
        return len(active_non_bundles)


def get_total_queue_usage():
    # gets the number of jobs in the queue for this user, regardless of where they originate
    username = call_bash('whoami')[0]

    jobs = call_bash("qstat -u '" + username + "'", version=2)
    jobs = [i for i in jobs if username in i.split()]

    return len(jobs)


def check_completeness(directory='in place', max_resub=5, configure_dict=False):
    ## Takes a directory, returns lists of finished, failed, and in-progress jobs
    outfiles = find('*.out', directory)
    outfiles = list(filter(check_valid_outfile, outfiles))

    results_tmp = [manager_io.read_outfile(outfile, short_ouput=True) for outfile in outfiles]
    results_tmp = list(zip(outfiles, results_tmp))
    results_dict = dict()
    for outfile, tmp in results_tmp:
        results_dict[outfile] = tmp
        # print(outfile, tmp['oscillating_scf_error'])

    active_jobs = list_active_jobs(home_directory=directory, parse_bundles=True)

    def check_finished(path, results_dict=results_dict):
        # Return True if the outfile corresponds to a complete job, False otherwise
        if results_dict[path]['finished']:
            return True
        else:
            return False

    def check_active(path, active_jobs=active_jobs):
        # Given a path, checks if it's in the queue currently:
        name = os.path.split(path)[-1]
        name = name.rsplit('.', 1)[0]
        if name in active_jobs:
            return True
        else:
            return False

    def check_needs_resub(path):
        if os.path.isfile(path.rsplit('.', 1)[0] + '.pickle'):
            history = resub_history()
            history.read(path)
            return history.needs_resub
        else:
            return False

    def check_waiting(path):
        if os.path.isfile(path.rsplit('.', 1)[0] + '.pickle'):
            history = resub_history()
            history.read(path)
            if history.waiting:
                return True
        return False

    def grab_waiting(path):
        if os.path.isfile(path.rsplit('.', 1)[0] + '.pickle'):
            history = resub_history()
            history.read(path)
            return history.waiting
        raise Exception('Attempting to grab a "waiting" criteria that does not exist')

    def check_chronic_failure(path):
        if os.path.isfile(path.rsplit('.', 1)[0] + '.pickle'):
            history = resub_history()
            history.read(path)
            if history.resub_number >= max_resub:
                return True
        else:
            return False

    def check_spin_contaminated(path, results_dict=results_dict):
        results = results_dict[path]
        if configure_dict and "ss_cutoff" in configure_dict:
            ss_cutoff = configure_dict['ss_cutoff']
        else:
            ss_cutoff = 1.0
        if results['finished']:
            if type(results['s_squared_ideal']) == float:
                if abs(results['s_squared'] - results['s_squared_ideal']) > ss_cutoff:
                    return True
        return False

    def check_oscillating_scf_error(path, results_dict=results_dict):
        results = results_dict[path]
        if results['oscillating_scf_error']:
            return True
        else:
            return False

    def check_scf_error(path, results_dict=results_dict):
        results = results_dict[path]
        if results['scf_error']:
            return True
        else:
            return False

    def check_thermo_grad_error(path, results_dict=results_dict):
        results = results_dict[path]
        if results['thermo_grad_error']:
            return True
        else:
            return False

    active_jobs = list(filter(check_active, outfiles))
    finished = list(filter(check_finished, outfiles))
    needs_resub = list(filter(check_needs_resub, outfiles))
    waiting = list(filter(check_waiting, outfiles))
    spin_contaminated = list(filter(check_spin_contaminated, outfiles))
    all_scf_errors = list(filter(check_scf_error, outfiles))
    oscillating_scf_errors = list(filter(check_oscillating_scf_error, outfiles))
    thermo_grad_errors = list(filter(check_thermo_grad_error, outfiles))
    chronic_errors = list(filter(check_chronic_failure, outfiles))
    errors = list(set(outfiles) - set(active_jobs) - set(finished))
    scf_errors = list(filter(check_scf_error, errors))

    # Look for additional active jobs that haven't yet generated outfiles
    jobscript_list = find('*_jobscript', directory)
    jobscript_list = [i.rsplit('_', 1)[0] + '.out' for i in jobscript_list]
    extra_active_jobs = list(filter(check_active, jobscript_list))
    active_jobs.extend(extra_active_jobs)

    # Sort out conflicts in order of reverse priority
    # A job only gets labelled as finished if it's in no other category
    # A job always gets labelled as active if it fits that criteria, even if it's in every other category too

    priority_list = [active_jobs, chronic_errors, waiting, thermo_grad_errors,
                     oscillating_scf_errors, scf_errors, errors, spin_contaminated, needs_resub, finished]
    priority_list_names = ['Active', 'Chronic_errors', 'Waiting', 'Thermo_grad_error',
                           'oscillating_scf_errors', 'SCF_Error', 'Error', 'Spin_contaminated', 'Needs_resub',
                           'Finished']
    priority_list = priority_sort(priority_list)

    results = dict()
    for key, lst in zip(priority_list_names, priority_list):
        results[key] = lst

    # There are two special categories which operate a bit differently: waiting and "SCF_Errors_Including_Active"
    waiting = [{i: grab_waiting(i)} for i in waiting]
    results['Waiting'] = waiting
    results['SCF_Errors_Including_Active'] = all_scf_errors

    return results


def find(key, directory='in place'):
    ## Looks for all files with a matching key in their name within directory
    #  @return A list of paths
    if directory == 'in place':
        directory = os.getcwd()

    bash = 'find ' + directory + ' -name ' + key

    return call_bash(bash)


def qsub(jobscript_list):
    ## Takes a list of paths to jobscripts (like output by find) and submits them with qsub
    # Handles cases where a single jobscript is submitted instead of a list
    if type(jobscript_list) != list:
        jobscript_list = [jobscript_list]
    jobscript_list = [convert_to_absolute_path(i) for i in jobscript_list]

    stdouts = []
    for i in jobscript_list:
        home = os.getcwd()
        os.chdir(os.path.split(i)[0])
        jobscript = os.path.split(i)[1]
        stdout, stderr = call_bash('qsub ' + jobscript, error=True)
        stdouts.append(stdout)
        if len(stderr) > 0:
            raise Exception(stderr)
        os.chdir(home)
        time.sleep(1)

    return stdouts


def check_original(job):
    # Returns true if this job is an original job
    # Returns false if this job is already a derivative job

    name = os.path.split(job)[-1]
    name = name.rsplit('.', 1)[0]
    name = name.split('_')

    dependent_jobs = ['solvent', 'vertEA', 'vertIP', 'thermo', 'kp', 'rm', 'ultratight', 'HFXresampling',
                      'functional']
    if any(j in name for j in dependent_jobs):
        return False
    else:
        return True


def check_short_single_point(job):
    name = os.path.split(job)[-1]
    name = name.rsplit('.', 1)[0]
    name = name.split('_')

    short_jobs = ['solvent', 'kp', 'rm', 'functional', 'vertEA', 'vertIP']
    if any(j in name for j in short_jobs):
        return True
    else:
        return False


def extract_optimized_geo(PATH, custom_name=False):
    # Given the path to an optim.xyz file, this will extract optimized.xyz, which contains only the last frame
    # The file is written to the same directory as contained optim.xyz

    optim = open(PATH, 'r')
    lines = optim.readlines()
    optim.close()
    lines.reverse()
    if len(lines) == 0:
        lines = []
        print(('optim.xyz is empty for: ' + PATH))
    else:
        for i in range(len(lines)):
            if 'frame' in lines[i].split():
                break
        lines = lines[:i + 2]
        lines.reverse()
    homedir = os.path.split(PATH)[0]

    if custom_name:
        basedir = os.path.split(homedir)[0]
        xyz = glob.glob(os.path.join(basedir, '*.xyz'))[0]
        xyz = os.path.split(xyz)[-1]
        name = xyz[:-4] + '_optimized.xyz'
    else:
        name = 'optimized.xyz'

    optimized = open(os.path.join(homedir, name), 'w')
    for i in lines:
        optimized.write(i)
    optimized.close()

    return lines


def pull_optimized_geos(PATHs=[]):
    # Given a PATH or list of PATHs to optim.xyz files, these will grab the optimized geometries and move them into a local folder called optimized_geos
    if type(PATHs) != list:
        PATHs = [PATHs]
    if len(PATHs) == 0:
        PATHs = find('optim.xyz')  # Default behavior will pull all optims in the current directory

    if os.path.isdir('opimized_geos'):
        raise Exception('optimized_geos already exists!')

    os.mkdir('optimized_geos')
    home = os.getcwd()
    for Path in PATHs:
        extract_optimized_geo(Path)
        scr_path = os.path.split(Path)[0]
        homedir = os.path.split(scr_path)[0]
        initial_xyz = glob.glob(os.path.join(homedir, '*.xyz'))
        if len(initial_xyz) != 1:
            print('Name could not be identified for: ' + Path)
            print('Naming with a random 6 digit number')
            name = str(np.random.randint(999999)) + '_optimized.xyz'
        else:
            initial_xyz = initial_xyz[0]
            name = os.path.split(initial_xyz)[-1]
            name = name.rsplit('.', 1)[0]
            name += '_optimized.xyz'

        shutil.move(os.path.join(os.path.split(Path)[0], 'optimized.xyz'), os.path.join(home, 'optimized_geos', name))


def bundle_jobscripts(home_directory, jobscript_paths, max_bundle_size=10):
    number_of_bundles = int(float(len(jobscript_paths)) / float(max_bundle_size))

    bundles, i, many_bundles = [], 0, False
    for i in range(number_of_bundles):
        bundles.append(jobscript_paths[max_bundle_size * i:max_bundle_size * (i + 1)])
        many_bundles = True
    if many_bundles:
        total_length = [len(ii) for ii in bundles]
        total_length = np.sum(np.array(total_length))
        if total_length != len(
                jobscript_paths):  # Triggers when the number of jobscripts is not divisable by the bundle size
            bundles.append(jobscript_paths[max_bundle_size * (i + 1):])
    else:  # Triggers when there are fewere jobscripts than the bundle size
        bundles = [jobscript_paths]
    print('Bundling ' + str(len(jobscript_paths)) + ' short jobs into ' + str(len(bundles)) + ' jobscript(s)')

    output_jobscripts = []
    for bundle in bundles:
        output_jobscripts.append(sub_bundle_jobscripts(home_directory, bundle))

    return output_jobscripts


def sub_bundle_jobscripts(home_directory, jobscript_paths):
    # Takes a list of jobscript paths, and bundles them into a single jobscript
    # Records information about which jobs were bundled together in the run's home directory
    if not os.path.isdir(os.path.join(home_directory, 'bundle')):
        os.mkdir(os.path.join(home_directory, 'bundle'))
        fil = open(os.path.join(home_directory, 'bundle', 'bundle_id'), 'w')
        fil.write(str(np.random.randint(100000000000)))
        fil.close()
    fil = open(os.path.join(home_directory, 'bundle', 'bundle_id'), 'r')
    identifier = fil.readlines()[0]
    fil.close()

    jobscript_paths = [convert_to_absolute_path(i) for i in jobscript_paths]

    existing_bundles = glob.glob(os.path.join(home_directory, 'bundle', '*'))
    existing_bundles = [i for i in existing_bundles if os.path.isdir(i)]
    if len(existing_bundles) > 0:
        existing_bundle_numbers = [int(os.path.split(i)[-1].split('_')[-1]) for i in existing_bundles]
    else:
        existing_bundle_numbers = [0]

    # Create a directory for this jobscript bundle
    os.mkdir(os.path.join(home_directory, 'bundle', 'bundle_' + str(max(existing_bundle_numbers) + 1)))

    # Record info about how the jobs are being bundled
    fil = open(os.path.join(home_directory, 'bundle', 'bundle_' + str(max(existing_bundle_numbers) + 1),
                            'bundle_' + str(max(existing_bundle_numbers) + 1) + '_info'), 'w')
    for i in jobscript_paths[:-1]:
        fil.write(os.path.split(i)[-1].rsplit('_', 1)[0] + '\n')
    fil.write(os.path.split(jobscript_paths[-1])[-1].rsplit('_', 1)[0])
    fil.close()

    # Write a jobscript for the job bundle
    home = os.getcwd()
    os.chdir(os.path.join(home_directory, 'bundle', 'bundle_' + str(max(existing_bundle_numbers) + 1)))
    manager_io.write_terachem_jobscript(str('bundle_' + str(max(existing_bundle_numbers) + 1)) + '_' + identifier,
                                        terachem_line=False, time_limit='12:00:00')
    shutil.move('bundle_' + str(max(existing_bundle_numbers) + 1) + '_' + identifier + '_jobscript',
                'bundle_' + str(max(existing_bundle_numbers) + 1))
    fil = open('bundle_' + str(max(existing_bundle_numbers) + 1), 'a')
    for i in jobscript_paths:
        infile = i.rsplit('_', 1)[0] + '.in'
        outfile = i.rsplit('_', 1)[0] + '.out'
        directory = os.path.split(i)[0]
        text = 'cd ' + directory + '\n' + 'terachem ' + infile + ' > ' + outfile
        fil.write(text + '\n')
    fil.close()
    os.chdir(home)

    return os.path.join(home_directory, 'bundle', 'bundle_' + str(max(existing_bundle_numbers) + 1),
                        'bundle_' + str(max(existing_bundle_numbers) + 1))


def prep_vertical_ip(path):
    # Given a path to the outfile of a finished run, this preps the files for a corresponding vertical IP run
    # Returns a list of the PATH(s) to the jobscript(s) to start the vertical IP calculations(s)
    home = os.getcwd()
    path = convert_to_absolute_path(path)

    results = manager_io.read_outfile(path)
    if not results['finished']:
        raise Exception('This calculation does not appear to be complete! Aborting...')

    infile_dict = manager_io.read_infile(path)

    if infile_dict['spinmult'] == 1:
        new_spin = [2]
    else:
        new_spin = [infile_dict['spinmult'] - 1, infile_dict['spinmult'] + 1]

    base = os.path.split(path)[0]
    
    if infile_dict['run_type'] == 'minimize':
        optimxyz = os.path.join(base, 'scr', 'optim.xyz')
    else:
        optimxyz = os.path.join(base, 'scr', 'xyz.xyz')
    extract_optimized_geo(optimxyz)

    ipname = results['name'] + '_vertIP'
    vertip_base_path = os.path.join(base, ipname)
    if os.path.isdir(vertip_base_path):
        return ['Directory for vertIP single point already exists']
    os.mkdir(vertip_base_path)
    os.chdir(vertip_base_path)

    jobscripts = []
    for calc in new_spin:
        if calc < 7:
            name = results['name'] + '_vertIP_' + str(calc)
            PATH = os.path.join(vertip_base_path, str(calc))
            if os.path.isdir(PATH):
                jobscripts.append('File for vert IP spin ' + str(calc) + 'already exists')
            else:
                os.mkdir(PATH)
                os.chdir(PATH)

                shutil.copyfile(os.path.join(base, 'scr', 'optimized.xyz'), os.path.join(PATH, name + '.xyz'))

                local_infile_dict = copy.copy(infile_dict)
                local_infile_dict['charge'], local_infile_dict['guess'] = infile_dict['charge'] + 1, False
                local_infile_dict['run_type'], local_infile_dict['spinmult'] = 'energy', calc
                local_infile_dict['name'] = name
                local_infile_dict['levelshifta'], local_infile_dict['levelshiftb'] = 0.25, 0.25
                manager_io.write_input(local_infile_dict)
                manager_io.write_jobscript(name)

                jobscripts.append(os.path.join(PATH, name + '_jobscript'))

    os.chdir(home)

    return jobscripts


def prep_vertical_ea(path):
    # Given a path to the outfile of a finished run, this preps the files for a corresponding vertical EA run
    # Returns a list of the PATH(s) to the jobscript(s) to start the vertical IP calculations(s)
    home = os.getcwd()
    path = convert_to_absolute_path(path)

    results = manager_io.read_outfile(path)
    if not results['finished']:
        raise Exception('This calculation does not appear to be complete! Aborting...')

    infile_dict = manager_io.read_infile(path)

    if infile_dict['spinmult'] == 1:
        new_spin = [2]
    else:
        new_spin = [infile_dict['spinmult'] - 1, infile_dict['spinmult'] + 1]

    base = os.path.split(path)[0]

    if infile_dict['run_type'] == 'minimize':
        optimxyz = os.path.join(base, 'scr', 'optim.xyz')
    else:
        optimxyz = os.path.join(base, 'scr', 'xyz.xyz')
    extract_optimized_geo(optimxyz)

    eaname = results['name'] + '_vertEA'
    vertea_base_path = os.path.join(base, eaname)
    if os.path.isdir(vertea_base_path):
        return ['Directory for vertEA single point already exists']
    os.mkdir(vertea_base_path)
    os.chdir(vertea_base_path)

    jobscripts = []
    for calc in new_spin:
        if calc < 7:
            name = results['name'] + '_vertEA_' + str(calc)
            PATH = os.path.join(vertea_base_path, str(calc))
            if os.path.isdir(PATH):
                jobscripts.append('File for vert EA spin ' + str(calc) + 'already exists')
            else:
                os.mkdir(PATH)
                os.chdir(PATH)
                shutil.copyfile(os.path.join(base, 'scr', 'optimized.xyz'), os.path.join(PATH, name + '.xyz'))

                local_infile_dict = copy.copy(infile_dict)
                local_infile_dict['charge'], local_infile_dict['guess'] = infile_dict['charge'] - 1, False
                local_infile_dict['run_type'], local_infile_dict['spinmult'] = 'energy', calc
                local_infile_dict['name'] = name
                local_infile_dict['levelshifta'], local_infile_dict['levelshiftb'] = 0.25, 0.25

                manager_io.write_input(local_infile_dict)
                manager_io.write_jobscript(name)
                jobscripts.append(os.path.join(PATH, name + '_jobscript'))
    os.chdir(home)
    return jobscripts


def prep_solvent_sp(path, solvents=[78.9]):
    # Given a path to the outfile of a finished run, this preps the files for a single point solvent run
    # Uses the wavefunction from the gas phase calculation as an initial guess
    # Returns a list of the PATH(s) to the jobscript(s) to start the solvent sp calculations(s)
    home = os.getcwd()
    path = convert_to_absolute_path(path)

    results = manager_io.read_outfile(path)
    if not results['finished']:
        raise Exception('This calculation does not appear to be complete! Aborting...')

    infile_dict = manager_io.read_infile(path)

    base = os.path.split(path)[0]

    if infile_dict['run_type'] == 'minimize':
        optimxyz = os.path.join(base, 'scr', 'optim.xyz')
    else:
        optimxyz = os.path.join(base, 'scr', 'xyz.xyz')
    extract_optimized_geo(optimxyz)

    # Now, start generating the new directory
    solname = results['name'] + '_solvent'
    solvent_base_path = os.path.join(base, solname)
    # print(solvent_base_path)
    if os.path.isdir(solvent_base_path):
        # print('Directory for solvent single point already exists')
        pass
    else:
        os.mkdir(solvent_base_path)
    os.chdir(solvent_base_path)

    jobscripts = []
    for sol_val in solvents:
        PATH = os.path.join(solvent_base_path, str(sol_val).replace('.', '_'))
        if os.path.isdir(PATH):
            continue
        ensure_dir(PATH)
        name = results['name'] + "_solvent_" + str(sol_val)
        shutil.copyfile(os.path.join(base, 'scr', 'optimized.xyz'), os.path.join(PATH, name + '.xyz'))
        guess = False
        os.chdir(PATH)
        if infile_dict['spinmult'] == 1:
            if os.path.isfile(os.path.join(base, 'scr', 'c0')):
                shutil.copyfile(os.path.join(base, 'scr', 'c0'), os.path.join(PATH, 'c0'))
                manager_io.write_jobscript(name, custom_line='# -fin c0')
                guess = True
        else:
            if os.path.isfile(os.path.join(base, 'scr', 'ca0')) and os.path.isfile(os.path.join(base, 'scr', 'cb0')):
                shutil.copyfile(os.path.join(base, 'scr', 'ca0'), os.path.join(PATH, 'ca0'))
                shutil.copyfile(os.path.join(base, 'scr', 'cb0'), os.path.join(PATH, 'cb0'))
                manager_io.write_jobscript(name, custom_line=['# -fin ca0\n', '# -fin cb0\n'])
                guess = True
        local_infile_dict = copy.copy(infile_dict)
        local_infile_dict['solvent'], local_infile_dict['guess'] = sol_val, guess
        local_infile_dict['run_type'] = 'energy'
        local_infile_dict['name'] = name
        local_infile_dict['levelshifta'], local_infile_dict['levelshiftb'] = 0.25, 0.25
        manager_io.write_input(local_infile_dict)

        os.chdir(home)
        jobscripts.append(os.path.join(PATH, name + '_jobscript'))
    os.chdir(home)
    return jobscripts


def prep_functionals_sp(path, functionalsSP):
    home = os.getcwd()
    path = convert_to_absolute_path(path)
    results = manager_io.read_outfile(path)
    if not results['finished']:
        raise Exception('This calculation does not appear to be complete! Aborting...')

    infile_dict = manager_io.read_infile(path)
    base = os.path.split(path)[0]

    if infile_dict['run_type'] == 'minimize':
        optimxyz = os.path.join(base, 'scr', 'optim.xyz')
    else:
        optimxyz = os.path.join(base, 'scr', 'xyz.xyz')
    extract_optimized_geo(optimxyz)

    # Now, start generating the new directory
    funcname = results['name'] + '_functionalsSP'
    functional_base_path = os.path.join(base, funcname)
    if os.path.isdir(functional_base_path):
        # print('Directory for functional single point already exists')
        pass
    else:
        os.mkdir(functional_base_path)
    os.chdir(functional_base_path)

    jobscripts = []
    for func in functionalsSP:
        PATH = os.path.join(functional_base_path, str(func))
        if os.path.isdir(PATH):
            continue
        ensure_dir(PATH)
        name = results['name'] + "_functional_" + str(func)
        shutil.copyfile(os.path.join(base, 'scr', 'optimized.xyz'), os.path.join(PATH, name + '.xyz'))
        guess = False
        os.chdir(PATH)
        if infile_dict['spinmult'] == 1:
            if os.path.isfile(os.path.join(base, 'scr', 'c0')):
                shutil.copyfile(os.path.join(base, 'scr', 'c0'), os.path.join(PATH, 'c0'))
                manager_io.write_jobscript(name, custom_line='# -fin c0')
                guess = True
        else:
            if os.path.isfile(os.path.join(base, 'scr', 'ca0')) and os.path.isfile(os.path.join(base, 'scr', 'cb0')):
                shutil.copyfile(os.path.join(base, 'scr', 'ca0'), os.path.join(PATH, 'ca0'))
                shutil.copyfile(os.path.join(base, 'scr', 'cb0'), os.path.join(PATH, 'cb0'))
                manager_io.write_jobscript(name, custom_line=['# -fin ca0\n', '# -fin cb0\n'])
                guess = True
        local_infile_dict = copy.copy(infile_dict)
        local_infile_dict['guess'] = guess
        local_infile_dict['run_type'] = 'energy'
        local_infile_dict['name'] = name
        local_infile_dict['levelshifta'], local_infile_dict['levelshiftb'] = 0.25, 0.25
        local_infile_dict['method'] = func
        manager_io.write_input(local_infile_dict)

        fil = open('configure', 'w')
        fil.write('method:' + func)
        fil.close()
        os.chdir(home)
        jobscripts.append(os.path.join(PATH, name + '_jobscript'))
    os.chdir(home)
    return jobscripts


def prep_thermo(path):
    # Given a path to the outfile of a finished run, this preps the files for a thermo calculation
    # Uses the wavefunction from the previous calculation as an initial guess
    # Returns a list of the PATH(s) to the jobscript(s) to start the solvent sp calculations(s)
    home = os.getcwd()
    path = convert_to_absolute_path(path)

    results = manager_io.read_outfile(path)
    infile_dict = manager_io.read_infile(path)

    base = os.path.split(path)[0]

    if infile_dict['run_type'] == 'minimize':
        optimxyz = os.path.join(base, 'scr', 'optim.xyz')
    else:
        optimxyz = os.path.join(base, 'scr', 'xyz.xyz')
    extract_optimized_geo(optimxyz)

    # Now, start generating the new directory
    name = results['name'] + '_thermo'
    PATH = os.path.join(base, name)
    if os.path.isdir(PATH):
        return ['Thermo Calculation Directory already exists']

    os.mkdir(PATH)
    os.chdir(PATH)

    shutil.copyfile(os.path.join(base, 'scr', 'optimized.xyz'), os.path.join(PATH, name + '.xyz'))
    local_infile_dict = copy.copy(infile_dict)
    local_infile_dict['guess'] = True
    local_infile_dict['run_type'] = 'frequencies'
    local_infile_dict['name'] = name
    manager_io.write_input(local_infile_dict)
    if infile_dict['spinmult'] == 1:
        shutil.copyfile(os.path.join(base, 'scr', 'c0'), os.path.join(PATH, 'c0'))
        manager_io.write_jobscript(name, custom_line='# -fin c0')
    if infile_dict['spinmult'] != 1:
        shutil.copyfile(os.path.join(base, 'scr', 'ca0'), os.path.join(PATH, 'ca0'))
        shutil.copyfile(os.path.join(base, 'scr', 'cb0'), os.path.join(PATH, 'cb0'))
        manager_io.write_jobscript(name, custom_line=['# -fin ca0\n', '# -fin cb0\n'])

    os.chdir(home)
    return [os.path.join(PATH, name + '_jobscript')]


def prep_ultratight(path):
    # Given a path to the outfile of a finished run, this preps a run with tighter convergence criteria
    # Uses the wavefunction and geometry from the previous calculation as an initial guess
    # Returns a list of the PATH(s) to the jobscript(s) to start the solvent sp calculations(s)
    home = os.getcwd()
    path = convert_to_absolute_path(path)

    results = manager_io.read_outfile(path)
    if not results['finished']:
        raise Exception('This calculation does not appear to be complete! Aborting...')

    infile_dict = manager_io.read_infile(path)

    base = os.path.split(path)[0]

    if infile_dict['run_type'] == 'minimize':
        optimxyz = os.path.join(base, 'scr', 'optim.xyz')
    else:
        optimxyz = os.path.join(base, 'scr', 'xyz.xyz')
    extract_optimized_geo(optimxyz)

    # Now, start generating the new directory
    name = results['name'] + '_ultratight'
    PATH = os.path.join(base, name)

    if not os.path.isdir(PATH):  # First time that ultratight has been run, create necessary files
        os.mkdir(PATH)
        os.chdir(PATH)

        if os.path.exists(name + '.in') or os.path.exists(name + '.out') or os.path.exists(name + '_jobscript'):
            raise Exception('This tightened convergence run appears to already exist. Aborting...')

        shutil.copyfile(os.path.join(base, 'scr', 'optimized.xyz'), os.path.join(PATH, name + '.xyz'))
        if infile_dict['spinmult'] == 1:
            shutil.copyfile(os.path.join(base, 'scr', 'c0'), os.path.join(PATH, 'c0'))
            manager_io.write_jobscript(name, custom_line='# -fin c0')
        elif infile_dict['spinmult'] != 1:
            shutil.copyfile(os.path.join(base, 'scr', 'ca0'), os.path.join(PATH, 'ca0'))
            shutil.copyfile(os.path.join(base, 'scr', 'cb0'), os.path.join(PATH, 'cb0'))
            manager_io.write_jobscript(name, custom_line=['# -fin ca0\n', '# -fin cb0\n'])

        criteria = ['2.25e-04', '1.5e-04', '0.9e-03', '0.6e-03', '0.5e-06', '1.5e-05']

        local_infile_dict = copy.copy(infile_dict)
        local_infile_dict['guess'] = True
        local_infile_dict['convergence_thresholds'] = criteria
        local_infile_dict['name'] = name

        manager_io.write_input(local_infile_dict)

        # Make an empty .out file to prevent the resubmission module from mistakenly submitting this job twice
        f = open(name + '.out', 'w')
        f.close()

        os.chdir(home)

        return [os.path.join(PATH, name + '_jobscript')]

    else:  # This has been run before, further tighten the convergence criteria
        os.chdir(PATH)
        infile_dict = manager_io.read_infile(os.path.join(PATH, name + '.out'))
        criteria = [str(float(i) / 2.) for i in infile_dict['convergence_thresholds']]

        local_infile_dict = copy.copy(infile_dict)
        local_infile_dict['guess'] = True
        local_infile_dict['convergence_thresholds'] = criteria
        local_infile_dict['name'] = name
        manager_io.write_input(local_infile_dict)

        extract_optimized_geo(os.path.join(PATH, 'scr', 'optim.xyz'))
        shutil.copy(os.path.join(PATH, 'scr', 'optimized.xyz'), os.path.join(PATH, name + '.xyz'))

        os.chdir(home)

        return [os.path.join(PATH, name + '_jobscript')]


def prep_hfx_resample(path, hfx_values=[0, 5, 10, 15, 20, 25, 30]):
    # Given a path to the outfile of a finished run, this preps the files for hfx resampling
    # Uses the wavefunction from the gas phase calculation as an initial guess
    # Returns a list of the PATH(s) to the jobscript(s) to start the resampling calculations(s)
    home = os.getcwd()
    path = convert_to_absolute_path(path)
    base = os.path.split(path)[0]

    results = manager_io.read_outfile(path)
    if not results['finished']:
        raise Exception('This calculation does not appear to be complete! Aborting...')

    # Check the state of the calculation and ensure than hfx resampling is valid
    infile_dict = manager_io.read_infile(path)
    if infile_dict['method'] != 'b3lyp':
        raise Exception('HFX resampling may not behave well for methods other than b3lyp!')
    if not infile_dict['hfx']:
        infile_dict['hfx'] = 20
    if infile_dict['hfx'] not in hfx_values:
        raise Exception('HFX resampling list does not contain the original hfx value!')

    # Now, start generating the base directory to hold all the hfx resampling values
    name = results['name'] + '_HFXresampling'
    hfx_path = os.path.join(base, name)
    if not os.path.isdir(hfx_path):
        os.mkdir(hfx_path)
    os.chdir(hfx_path)

    # Make the directory for the original calculation
    subname = name + '_' + str(infile_dict['hfx'])
    PATH = os.path.join(hfx_path, subname)
    if not os.path.isdir(PATH):
        os.mkdir(PATH)
    os.chdir(PATH)

    if not os.path.exists(os.path.join(PATH, subname + '.out')):
        shutil.copyfile(path, subname + '.out')
        shutil.copyfile(path.rsplit('.', 1)[0] + '_jobscript', subname + '_jobscript')
        shutil.copyfile(path.rsplit('.', 1)[0] + '.in', subname + '.in')
        shutil.copytree(os.path.join(os.path.split(path)[0], 'scr'), 'scr')
        if os.path.exists(path.rsplit('.', 1)[0] + '.xyz'):
            shutil.copyfile(path.rsplit('.', 1)[0] + '.xyz', subname + '.xyz')

    # Find the hfx resampling values that we're ready to generate
    hfx_values_to_generate = []
    existing_resampled_values = glob.glob(os.path.join(hfx_path, name + '_*'))
    for existing in existing_resampled_values:
        hfx = int(existing.rsplit('_', 1)[1])
        subname = name + '_' + str(hfx)
        outfile_path = os.path.join(existing, subname + '.out')
        if os.path.exists(outfile_path):
            if manager_io.read_outfile(outfile_path)['finished']:
                hfx_values_to_generate.append(hfx - 5)
                hfx_values_to_generate.append(hfx + 5)

    hfx_values_to_generate = list(set(hfx_values_to_generate))
    hfx_values_to_generate = [i for i in hfx_values_to_generate if i in hfx_values]

    # Now generate the additional hfx resampling values
    jobscripts = []
    for hfx in hfx_values_to_generate:
        subname = name + '_' + str(hfx)
        if os.path.exists(os.path.join(hfx_path, subname)):  # skip over values that we've already done
            continue

        os.mkdir(os.path.join(hfx_path, subname))
        os.chdir(os.path.join(hfx_path, subname))

        higher_hfx = subname.rsplit('_', 1)[0] + '_' + str(int(subname.rsplit('_', 1)[1]) + 5)
        lower_hfx = subname.rsplit('_', 1)[0] + '_' + str(int(subname.rsplit('_', 1)[1]) - 5)
        if os.path.exists(os.path.join(hfx_path, higher_hfx)):
            source_dir = os.path.join(hfx_path, higher_hfx)
        else:
            source_dir = os.path.join(hfx_path, lower_hfx)

        if infile_dict['run_type'] == 'minimize':
            optimxyz = os.path.join(source_dir, 'scr', 'optim.xyz')
        else:
            optimxyz = os.path.join(source_dir, 'scr', 'xyz.xyz')
        extract_optimized_geo(optimxyz)

        shutil.copy(os.path.join(source_dir, 'scr', 'optimized.xyz'), subname + '.xyz')
        if infile_dict['spinmult'] == 1:
            shutil.copy(os.path.join(source_dir, 'scr', 'c0'), 'c0')
            manager_io.write_jobscript(subname, custom_line='# -fin c0')
        elif infile_dict['spinmult'] != 1:
            shutil.copyfile(os.path.join(source_dir, 'scr', 'ca0'), os.path.join('ca0'))
            shutil.copyfile(os.path.join(source_dir, 'scr', 'cb0'), os.path.join('cb0'))
            manager_io.write_jobscript(subname, custom_line=['# -fin ca0\n', '# -fin cb0\n'])

        local_infile_dict = copy.copy(infile_dict)
        local_infile_dict['guess'] = True
        local_infile_dict['hfx'] = hfx / 100.
        local_infile_dict['name'] = subname
        manager_io.write_input(local_infile_dict)
        jobscripts.append(os.path.join(os.getcwd(), subname + '_jobscript'))

    os.chdir(home)

    return jobscripts<|MERGE_RESOLUTION|>--- conflicted
+++ resolved
@@ -76,11 +76,7 @@
 def create_summary(directory='in place'):
     # Returns a pandas dataframe which summarizes all outfiles in the directory, defaults to cwd
 
-<<<<<<< HEAD
-    outfiles = tools.find('*.out', directory)
-=======
     outfiles = find('*.out', directory)
->>>>>>> f14236e9
     outfiles = list(filter(check_valid_outfile, outfiles))
     results = list(map(manager_io.read_outfile, outfiles))
     summary = pd.DataFrame(results)
