import pickle
import os


def try_float(obj):
    """Tries to convert an item into a floating point value.

        Parameters
        ----------
            obj : str, int
                Object of any type to be converted to float.

        Returns
        -------
            floating_point : float
                Floating point version of object. If fails, returns object itself.

    """
    # Converts an object to a floating point if possible
    try:
        floating_point = float(obj)
    except:
        floating_point = obj
    return floating_point


def strip_new_line(string):
    """Tries to strip string of new line.

        Parameters
        ----------
            string : str
                Input string.

        Returns
        -------
            output : str
                Output string with newline characters removed..

    """
    if string[-1] == '\n':
        return string[:-1]
    else:
        return string


class resub_history:
    """Resub history class that stores the information about a given job.
    Class for saving information about previous resubmissions.

        Parameters
        ----------
            path : str, optional
                Path to place resub history object. Default is None.

        Example use of history object

        >>> resub = resub_history()
        # do this step even if no pickle file exists already
        >>> resub.read(outfile_path)
        >>> resub.save() # update stored values

    """

    def __init__(self, path=None):
        self.resub_number = 0
        self.status = 'Normal'
        self.needs_resub = False
        self.notes = []
        self.outfiles = []
        self.infiles = []
        self.xyzs = []
        self.jobscripts = []
        self.waiting = None  # Path to another job that this job is waiting on
        self.path = path
        self.manually_abandoned = False

    def save(self):
        """Saves the current status of the history object.
        """

        if self.path == None:
            raise Exception(
                'The path for the resub_history pickel file is not specified!')
        with open(self.path, 'wb') as handle:
            pickle.dump(self, handle, protocol=pickle.HIGHEST_PROTOCOL)

    def read(self, path):
        """Read an output file with a given path.

            Parameters
            ----------
                path : str, optional
                    Path of output file to read into history object.

        """

        if path.endswith('.out'):
            path = path.rsplit('.', 1)[0]+'.pickle'

        if os.path.isfile(path):
            with open(path, 'rb') as handle:
                saved = pickle.load(handle)
            self.resub_number = saved.resub_number
            self.status = saved.status
            self.needs_resub = saved.needs_resub
            self.notes = saved.notes
            self.outfiles = saved.outfiles
            if hasattr(saved, 'infiles'):
                self.infiles = saved.infiles
            if hasattr(saved, 'xyzs'):
                self.xyzs = saved.xyzs
            if hasattr(saved, 'jobscripts'):
                self.jobscripts = saved.jobscripts
            if hasattr(saved, 'waiting'):
                self.waiting = saved.waiting
            if hasattr(saved, 'manually_abandoned'):
                self.manually_abandoned = saved.manually_abandoned
        self.path = path

    def abandon(self):
        """Bound method to abandon a job manually.
        """
        self.manually_abandoned = True
        self.status = 'Manually abandoned'


class textfile:
    """Class for importing textfiles in a searchable way.
<<<<<<< HEAD

=======
            
>>>>>>> f26dc16b
        Parameters
        ----------
            file_name : str, optional
                Path to file to read. Default is None.
    """

    def __init__(self,file_name=None):
        if file_name:
            raw_file = open(file_name,'r')
            self.lines = raw_file.readlines()
            raw_file.close()
            self.lines = [strip_new_line(i) for i in self.lines]
<<<<<<< HEAD
=======

>>>>>>> f26dc16b
        else:
            self.lines = None   
            
    def wordgrab(self,keywords,indices, last_line=False, first_line = False, min_value = False, matching_index=False):
        """Method to grab words from text. Takes two lists as input.
            
            Parameters
            ----------
                keywords : list
                    Keywords to look for.
                indices : list
                    Indices to pull from the matching lines
                last_line : bool, optional
                    Gets the last instance of the match in the text file. Default is False.
                first_line : bool, optional
                    Gets the first instance of the match in the text file. Default is False.
                min_value : bool, optional
                    Gets the smallest instance of the match in the text file. Default is False. Numeric values converted to floats.
                matching_index : bool, optional
                    Gives you the indices of the lines that match. Default is False.

            Returns
            -------
                results_to_return : list
                    List of results of scraping. Be careful with the nesting (returns a list of lists).
    
        """
        # takes two lists as an input
        # The first list is the keywords to look for
        # The second list is the indices to pull from the matching lines
        #  Returns a list of the resulting values. Numeric values are automatically converted to floats
        # Function is most intuitive when ONE of the following is set to True (last_line,first_line,min_value)
        #     Otherwise, the list will be nested one more time than you may expect
        
        if type(keywords) != list:
            keywords = [keywords]
        if type(indices) != list:
            indices = [indices]*len(keywords)
            
        results = dict()
        zipped_values = list(zip(keywords,indices,list(range(len(keywords)))))
        
        for counter,line in enumerate(self.lines):
            for keyword,index,keyword_number in zipped_values:
                if keyword in line:
                    
                    if type(index) == int:
                        matching_value = try_float(line.split()[index])
                    else:
                        matching_value = line.split()
                    
                    # Normal Procedure
                    if not matching_index:
                        if keyword_number not in list(results.keys()):
                            results[keyword_number] = [matching_value]
                        else:
                            results[keyword_number].append(matching_value)
                    
                    # Special procedure for returning the index of matching lines instead of the matching values
                    if matching_index:
                        if keyword_number not in list(results.keys()):
                            results[keyword_number] = [counter]
                        else:
                            results[keyword_number].append(counter)
                            
                            
        if (last_line and min_value) or (last_line and first_line) or (first_line and min_value):
            raise ValueError('Warning, incompatible options selected in text parsing')
        
        if last_line:
            for keyword_number in list(results.keys()):
                results[keyword_number] = results[keyword_number][-1]
        if first_line:
            for keyword_number in list(results.keys()):
                results[keyword_number] = results[keyword_number][0]
        if min_value:
            for keyword_number in list(results.keys()):
                results[keyword_number] = min(results[keyword_number])
                
        results_to_return = []
        for key in range(len(keywords)):
            if key in list(results.keys()):
                results_to_return.append(results[key])
            else:
                if last_line or min_value or first_line:
                    results_to_return.append(None)
                else:
                    results_to_return.append([None])
        
        return results_to_return<|MERGE_RESOLUTION|>--- conflicted
+++ resolved
@@ -126,30 +126,30 @@
 
 
 class textfile:
-    """Class for importing textfiles in a searchable way.
-<<<<<<< HEAD
-
-=======
-            
->>>>>>> f26dc16b
+    """
+    Class for importing textfiles in a searchable way.
         Parameters
         ----------
             file_name : str, optional
                 Path to file to read. Default is None.
     """
-
-    def __init__(self,file_name=None):
+    def __init__(self, file_name=None):
+        """
+        Initilization for textfile
+
+        Parameters
+        ----------
+            file_name : str, optional
+                Path to file to read. Default is None.
+        """
         if file_name:
             raw_file = open(file_name,'r')
             self.lines = raw_file.readlines()
             raw_file.close()
             self.lines = [strip_new_line(i) for i in self.lines]
-<<<<<<< HEAD
-=======
-
->>>>>>> f26dc16b
+
         else:
-            self.lines = None   
+            self.lines = None
             
     def wordgrab(self,keywords,indices, last_line=False, first_line = False, min_value = False, matching_index=False):
         """Method to grab words from text. Takes two lists as input.
