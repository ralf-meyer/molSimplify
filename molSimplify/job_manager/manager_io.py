--- conflicted
+++ resolved
@@ -690,30 +690,19 @@
     # custom line allows the addition of extra lines just before the export statement
 
     if qm_code == 'terachem':
-<<<<<<< HEAD
         write_terachem_jobscript(name, custom_line=custom_line, time_limit=time_limit, 
-                                 machine=machine,
-=======
-        write_terachem_jobscript(name, custom_line=custom_line, time_limit=time_limit,
-                                 machine=machine, cwd=cwd,
->>>>>>> fc3c6c44
-                                 use_molscontrol=use_molscontrol, queues=queues)
+                                 machine=machine, use_molscontrol=use_molscontrol,
+                                 queues=queues)
     elif qm_code == 'orca':
         write_orca_jobscript(name, custom_line=custom_line, time_limit=time_limit,
                              parallel_environment=parallel_environment,
-                             machine=machine,
-                             use_molscontrol=use_molscontrol)
+                             machine=machine, use_molscontrol=use_molscontrol)
     else:
         raise Exception('QM code: ' + qm_code + ' not recognized for jobscript writing!')
 
 
-<<<<<<< HEAD
 def write_terachem_jobscript(name, custom_line=None, time_limit='96:00:00', terachem_line=True, 
                              machine='gibraltar', use_molscontrol=False, queues=['gpus', 'gpusnew']):
-=======
-def write_terachem_jobscript(name, custom_line=None, time_limit='96:00:00', terachem_line=True,
-                             machine='gibraltar', cwd=False, use_molscontrol=False, queues=['gpus', 'gpusnew']):
->>>>>>> fc3c6c44
     # if use_molscontrol and machine != 'gibraltar':
     #     raise ValueError("molscontrol is only implemented on gibraltar for now.")
     jobscript = open(name + '_jobscript', 'w')
