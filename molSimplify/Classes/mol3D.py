--- conflicted
+++ resolved
@@ -4478,34 +4478,21 @@
             init_mol : mol3D
                 mol3D class instance of the initial geometry.
             catoms_arr : Nonetype, optional
-                Uses the catoms of the mol3D by default. User and overwrite this connection atom array by explicit input. Default is Nonetype.
+                Uses the catoms of the mol3D by default. User and overwrite this connection atom array by explicit input.
+                Default is Nonetype.
             dict_check : dict, optional
                 The cutoffs of each geo_check metrics we have. Default is False
             std_not_use : list, optional
                 Geometry checks to skip. Default is False.
             angle_ref : bool, optional
                 Reference list of list for the expected angles (A-metal-B) of each connection atom.
-<<<<<<< HEAD
-            flag_catoms : bool, optional
-                Whether or not to return the catoms arr. Default as False.
-            catoms_arr : Nonetype, optional
-                Uses the catoms of the mol3D by default. User and overwrite this connection atom array by explicit input.
-                Default is Nonetype.
-            debug : bool, optional
-                Flag for extra printout. Default is False.
             flag_loose : bool, optional
                 Flag for using loose cutoffs. Only used in Oct_inspection, not in geo_check. Default is False.
             flag_lbd : bool, optional
                 Flag for using ligand breakdown on the optimized geometry. If False, assuming equivalent index to initial geo.
                 Default is True.
-=======
-            flag_loose : bool, optional
-                Flag for using loose cutoffs. Only used in Oct_inspection, not in geo_check. Default is False.
-            flag_lbd : bool, optional
-                Flag for using ligand breakdown on the optimized geometry. If False, assuming equivalent index to initial geo. Default is True.
             dict_check_loose: dict, optional
                 Dictionary of geo check metrics, if a dictionary other than the default one from globalvars is desired.
->>>>>>> 874d2af2
             BondedOct : bool, optional
                 Flag for bonding. Only used in Oct_inspection, not in geo_check. Default is False.
             debug : bool, optional
@@ -4602,7 +4589,8 @@
             init_mol : mol3D
                 mol3D class instance of the initial geometry.
             catoms_arr : Nonetype, optional
-                Uses the catoms of the mol3D by default. User and overwrite this connection atom array by explicit input. Default is Nonetype.
+                Uses the catoms of the mol3D by default. User and overwrite this connection atom array by explicit input.
+                Default is Nonetype.
             num_coord : int, optional
                 The metal coordination number.
             dict_check : dict, optional
@@ -4611,27 +4599,13 @@
                 Geometry checks to skip. Default is False.
             angle_ref : bool, optional
                 Reference list of list for the expected angles (A-metal-B) of each connection atom.
-<<<<<<< HEAD
-            flag_catoms : bool, optional
-                Whether or not to return the catoms arr. Default as False.
-            catoms_arr : Nonetype, optional
-                Uses the catoms of the mol3D by default. User and overwrite this connection atom array by explicit input.
-                Default is Nonetype.
-            debug : bool, optional
-                Flag for extra printout. Default is False.
             flag_loose : bool, optional
                 Flag for using loose cutoffs. Only used in Oct_inspection, not in geo_check. Default is False.
             flag_lbd : bool, optional
                 Flag for using ligand breakdown on the optimized geometry. If False, assuming equivalent index to initial geo.
                 Default is True.
-=======
-            flag_loose : bool, optional
-                Flag for using loose cutoffs. Only used in Oct_inspection, not in geo_check. Default is False.
-            flag_lbd : bool, optional
-                Flag for using ligand breakdown on the optimized geometry. If False, assuming equivalent index to initial geo. Default is True.
             dict_check_loose: dict, optional
                 Dictionary of geo check metrics, if a dictionary other than the default one from globalvars is desired.
->>>>>>> 874d2af2
             BondedOct : bool, optional
                 Flag for bonding. Only used in Oct_inspection, not in geo_check. Default is False.
             debug : bool, optional
