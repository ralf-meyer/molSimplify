#  @file protein3D.py
#  Defines protein3D class and contains useful manipulation/retrieval routines.
#
#  Written by HJK Group
#
#  Dpt of Chemical Engineering, MIT

# imports
import os
from molSimplify.Classes.AA3D import AA3D
from molSimplify.Classes.atom3D import atom3D
from molSimplify.Classes.helpers import read_atom
from molSimplify.Classes.globalvars import globalvars
import subprocess


### The following packages are not currently
### dependencies in molSimplify and need to be adjusted
import shlex
import ast
import time
import gzip
from itertools import chain
import urllib.request as urllib
import requests
from bs4 import BeautifulSoup
import pandas as pd
import string
from math import sqrt
import io

# no GUI support for now

class protein3D:
    """Holds information about a protein, used to do manipulations.  Reads
    information from structure file (pdb, cif) or is directly built from
    molsimplify.
    
    """
    
    def __init__(self, pdbCode='undef'):
        # Number of amino acids
        self.naas = 0 
        # Number of atoms not part of proteins
        self.nhetatms = 0
        # Number of chains
        self.nchains = 0
        # Dictionary of amino acids
        self.aas = {}
        # Dictionary of all atoms
        self.atoms = {}
        # Dictionary of heteroatoms
        self.hetatms = {}
        # Dictionary of chains
        self.chains = {}
        # Dictionary of missing atoms
        self.missing_atoms = {}
        # List of missing amino acids
        self.missing_aas = []
        # List of possible AA conformations 
        self.conf = []
        # R value
        self.R = -1
        # Rfree value
        self.Rfree = -1
        # PDB code
        self.pdbCode = pdbCode
        # Holder for metals
        self.metals = False
        # Bonds
        self.bonds = {}
        # Data completeness
        self.DataCompleteness = 0
        # RSRZ value
        self.RSRZ = 100
        # TwinL score
        self.TwinL = 0
        # TwinL^2 score
        self.TwinL2 = 0
    
    def setAAs(self, aas):
        """ Set amino acids of a protein3D class to different amino acids.
        Parameters
        ----------
            aas : list
                Contains AA3D amino acids
        """
        self.aas = aas
        self.naas = len(aas)

    def setAtoms(self, atoms):
        """ Set atom indices of a protein3D class to atoms.
        
        Parameters
        ----------
            atoms : dictionary
                Keyed by atom index
                Valued by atom3D atom that has that index
        """
        self.atoms = atoms

    def setHetatms(self, hetatms):
        """ Set heteroatoms of a protein3D class to different heteroatoms.
        
        Parameters
        ----------
            hetatms : dictionary
                Keyed by heteroatoms
                Valued by a list containing the overarching molecule and chain
        """
        self.hetatms = hetatms
        self.nhetatms = len(hetatms.values())

    def setChains(self, chains):
        """ Set chains of a protein3D class to different chains.

        Parameters
        ----------
            chains : dictionary
                Keyed by desired chain IDs.
                Valued by the list of AA3D amino acids in the chain.
        """
        self.chains = chains
        self.nchains = len(chains.keys())

    def setMissingAtoms(self, missing_atoms):
        """ Set missing atoms of a protein3D class to a new dictionary.

        Parameters
        ----------
            missing_atoms : dictionary
                Keyed by amino acid residues of origin
                Valued by missing atoms
        """
        self.missing_atoms = missing_atoms

    def setMissingAAs(self, missing_aas):
        """ Set missing amino acids of a protein3D class to a new list.

        Parameters
        ----------
            missing_aas : list
                List of missing amino acids.
        """
        self.missing_aas = missing_aas
            
    def setConf(self, conf):
        """ Set possible conformations of a protein3D class to a new list.

        Parameters
        ----------
            conf : list
                List of possible conformations for applicable amino acids.
        """
        self.conf = conf
            
    def setR(self, R):
        """ Set R value of protein3D class.

        Parameters
        ----------
            R : float
                The desired new R value.
        """
        self.R = R
            
    def setRfree(self, Rfree):
        """ Set Rfree value of protein3D class.

        Parameters
        ----------
            Rfree : float
                The desired new Rfree value.
        """
        self.Rfree = Rfree

    def setRSRZ(self, RSRZ):
        """ Set RSRZ score of protein3D class.

        Parameters
        ----------
            RSRZ : float
                The desired new RSRZ score.
        """
        self.RSRZ = RSRZ
            
    def getMissingAtoms(self):
        """ Get missing atoms of a protein3D class.

        """
        return self.missing_atoms.values()
    
    def getMissingAAs(self):
        """ Get missing amino acid residues of a protein3D class.

        """
        return self.missing_aas
    
    def countAAs(self):
        """ Return the number of amino acid residues in a protein3D class.

        """
        return self.naas

    def findAtom(self, sym="X"):
        """
        Find atoms with a specific symbol that are contained in amino acids.
        
        Parameters
        ----------
            sym: str
                element symbol, default as X.

        Returns
        ----------
            inds: list
                a list of atom index with the specified symbol.
        """
        inds = []
        for aa in self.aas:
            for (ii, atom) in aa.atoms:
                if atom.symbol() == sym:
                    inds.append(ii)
        return inds

    def findHetAtom(self, sym="X"):
        """
        Find heteroatoms with a specific symbol.
        
        Parameters
        ----------
            sym: str
                element symbol, default as X.

        Returns
        ----------
            inds: list
                a list of atom index with the specified symbol.
        """
        inds = []
        for ii, atom in enumerate(self.hetatms.keys()):
            if atom.symbol() == sym:
                inds.append(ii)
        return inds

    def findAA(self, three_lc="XAA"):
        """
        Find amino acids with a specific three-letter code.
        
        Parameters
        ----------
            three_lc: str
                three-letter code, default as XAA.

        Returns
        -------
            inds: set
                a set of amino acid indices with the specified symbol.
        """
        inds = set()
        for aa in self.aas:
            if aa.three_lc == three_lc:
                inds.add((aa.chain, aa.id))
        return inds

    def getChain(self, chain_id):
        """ Takes a chain of interest and turns it into its own protein3D class instance.

        Parameters
        ----------
            chain_id : string
                The letter name of the chain of interest

        Returns
        -------
            p : protein3D
                A protein3D instance consisting of just the chain of interest
        """
        p = protein3D()
        p.setChains({chain_id: self.chains[chain_id]})
        p.setAAs(set(self.chains[chain_id]))
        p.setR(self.R)
        p.setRfree(self.Rfree)
        missing_aas = []
        for aa in self.missing_aas:
            if aa.chain == chain_id:
                missing_aas.append(aa)
        p.setMissingAAs(missing_aas)
        gone_atoms = {}
        for aa in self.missing_atoms.keys():
            if aa.chain == chain_id:
                gone_atoms[aa] = self.missing_atoms[aa]
        p.setMissingAtoms(gone_atoms)
        gone_hets = self.hetatms
        atoms = {}
        for a_id in self.atoms:
            aa = self.getResidue(a_id)
            if aa != None:
                if aa.chain == chain_id:
                    atoms[a_id] = self.atoms[a_id]
            else:
                if chain_id not in gone_hets[(a_id, self.atoms[a_id])]:
                    del gone_hets[(a_id, self.atoms[a_id])]
                else:
                    atoms[a_id] = self.atoms[a_id]
        p.setHetatms(gone_hets)
        p.setAtoms(atoms)
        bonds = {}
        for a in self.bonds.keys():
            if a in p.atoms.values():
                bonds[a] = set()
                for b in self.bonds[a]:
                    if b in p.atoms.values():
                        bonds[a].add(b)
        p.setBonds(bonds)
        return p

    def getResidue(self, a_id):
        """ Finds the amino acid residue that the atom is contained in.

        Parameters
        ----------
            a_id : int
                the index of the desired atom whose residue we want to find

        Returns
        -------
            aa : AA3D
                the amino acid residue containing the atom
                returns None if there is no amino acid
        """
        for aa in self.aas.values():
            if (a_id, self.atoms[a_id]) in aa.atoms:
                return aa
        for aa in self.missing_atoms.keys():
            if (a_id, self.atoms[a_id]) in self.missing_atoms[aa]:
                return aa
        return None # the atom is a heteroatom

    def stripAtoms(self, atoms_stripped):
        """ Removes certain atoms from the protein3D class instance.
        
        Parameters
        ----------
            atoms_stripped : list
                list of atom3D indices that should be removed
        """
        for aa in self.aas:
            for (a_id, atom) in aa.atoms:
                if a_id in atoms_stripped:
                    self.aas[aa].remove((a_id, atom))
                    atoms_stripped.remove(a_id)
        for (h_id, hetatm) in self.hetatms.keys():
            if h_id in atoms_stripped:
                del self.hetatms[(h_id, hetatm)]   
                atoms_stripped.remove(h_id)

    def stripHetMol(self, hetmol):
        """ Removes all heteroatoms part of the specified heteromolecule from
            the protein3D class instance.

        Parameters
        ----------
            hetmol : str
                String representing the name of a heteromolecule whose
                heteroatoms should be stripped from the protein3D class instance
        """
        for (h_id, hetatm) in self.hetatms.keys():
            if hetmol in self.hetatms[(h_id, hetatm)]:
                del self.hetatms[(h_id, hetatm)]
                
    def findMetal(self, transition_metals_only=True):
        """Find metal(s) in a protein3D class.
        Parameters
        ----------
            transition_metals_only : bool, optional
                Only find transition metals. Default is true.
                
        Returns
        -------
            metal_list : list
                List of indices of metal atoms in protein3D.
        """
        if not self.metals:
            metal_list = []
            for (i, atom) in self.hetatms.keys(): # no metals in AAs
                if atom.ismetal(transition_metals_only=transition_metals_only):
                    if atom.occup == 1 or atom in self.bonds.keys():
                        metal_list.append(i)
            self.metals = metal_list
        return (self.metals)

    def freezeatom(self, atomIdx):
        """Set the freeze attribute to be true for a given atom3D class.

        Parameters
        ----------
            atomIdx : int
                Index for atom to be frozen.
        """

        self.atoms[atomIdx].frozen = True

    def freezeatoms(self, Alist):
        """Set the freeze attribute to be true for a given set of atom3D classes, 
        given their indices. Preserves ordering, starts from largest index.

        Parameters
        ----------
            Alist : list
                List of indices for atom3D instances to remove.
        """

        for h in sorted(Alist, reverse=True):
            self.freezeatom(h)

    def getAtom(self, idx):
        """Get atom with a given index.

        Parameters
        ----------
            idx : int
                Index of desired atom.

        Returns
        -------
            atom : atom3D
                atom3D class for element at given index.

        """
        return self.atoms[idx]

    def getIndex(self, atom)
        """ Get index of a given atom

        Parameters
        ----------
            atom : atom3D
                atom3D class for element at given index.
            
        Returns
        -------
            idx : int
                Index of desired atom.

        """
        idx = list(self.atoms.keys())[list(self.atoms.values()).index(atom)]
        return idx
    
    def getBoundAAs(self, h_id):
        """Get a list of amino acids bound to a heteroatom, usually a metal.

        Parameters
        ----------
            h_id : int
                the index of the desired (hetero)atom origin

        Returns
        -------
            bound_aas : list
                list of AA3D instances of amino acids bound to hetatm
        """
        bound_aas = []
        aminos = globalvars().getAllAAs()
        for b_id in self.atoms.keys():
            b = self.atoms[b_id]
            if self.atoms[h_id] not in self.bonds.keys():
                return None
            elif b in self.bonds[self.atoms[h_id]] and self.getResidue(b_id) != None:
                #if self.getResidue(b_id).three_lc in aminos.keys():
                bound_aas.append(self.getResidue(b_id))
                if (b_id, b) in self.hetatms.keys():
                    # get amino acids classified as hetatms
                    b_mol = self.hetatms[(b_id, b)][0]
                    if b_mol in aminos.keys():
                        bound_aas.append(self.getResidue(b_id))
        return bound_aas
    
    def readfrompdb(self, text):
        """ Read PDB into a protein3D class instance.

        Parameters
        ----------
            text : str
                String of path to PDB file. Path may be local or global.
                May also be the text of a PDB file from the internet.
        """

        # read in PDB file
        if '.pdb' in text: # means this is a filename
            self.pdbfile = text
            fname = text.split('.pdb')[0]
            f = open(fname + '.pdb', 'r')
            text = f.read()
            enter = '\n'
            f.close()
        else:
            enter = "\\n"

        # class attributes
        aas = {}
        hetatms = {}
        atoms = {}
        chains = {}
        missing_atoms = {}
        missing_aas = []
        conf = []
        bonds = {}

        # get R and Rfree values (text is full file)
        if "R VALUE            (WORKING SET)" in text:
            temp = text.split("R VALUE            (WORKING SET)")
            temp2 = temp[-1].split()
            if temp2[1] != 'NULL':
                R = float(temp2[1])
            else:
                R = -100
            if temp2[8] != 'NULL':
                Rfree = float(temp2[8])
            else:
                Rfree = 100
        else:
            temp = text.split("R VALUE          (WORKING SET, NO CUTOFF)")
            temp2 = temp[-1].split()
            if temp2[1] != 'NULL':
                R = float(temp2[1])
            else:
                R = -100
            if temp2[10] != 'NULL':
                Rfree = float(temp2[10])
            else:
                Rfree = 100
        temp = temp[1].split(enter)

        # start getting missing amino acids
        if "M RES C SSSEQI" in text:
            text = text.split("M RES C SSSEQI")
            want = text[-1]
            text = text[0].split(enter)
            split = text[-1]
            want = want.split(split)
            for line in want:
                if line == want[-1]:
                    text = line
                    line = line.split(enter)
                    line = line[0]
                    text = text.replace(line, '')
                l = line.split()
                if len(l) > 2:
                    a = AA3D(l[0], l[1], l[2])
                    missing_aas.append(a)

        # start getting missing atoms
        if "M RES CSSEQI  ATOMS" in text:
            text = text.split("M RES CSSEQI  ATOMS")
            want = text[-1]
            text = text[0].split(enter)
            split = text[-1]
            want = want.split(split)
            for line in want:
                if line == want[-1]: 
                    text = line
                    line = line.split(enter)
                    line = line[0]
                    text = text.replace(line, '')
                l = line.split()
                if len(l) > 2:
                    missing_atoms[(l[1],l[2])] = []
                    for atom in l[3:]:
                        if atom != enter and atom[0] in ['C', 'N', 'O', 'H']:
                            missing_atoms[(l[1],l[2])].append(atom3D(Sym=atom[0],
                                                           greek=atom))
        # start getting amino acids and heteroatoms
        if "ENDMDL" in text:
            text.split("ENDMDL")
            text = text[-2] + text[-1]
        text = text.split(enter)
        text = text[1:]
        for line in text:
            if line == text[-1]:
                text = line
                line = line.split(enter)
                line = line[0]
                text = text.replace(line, '')
            l_type = line[:6]
            if "ATOM" in l_type: # we are in an amino acid
                line = line.replace("\\'", "\'")
                a_dict = read_atom(line)
                if (a_dict['ChainID'], a_dict['ResSeq']) not in aas.keys():
                    a = AA3D(a_dict['ResName'], a_dict['ChainID'],
                             a_dict['ResSeq'], a_dict['Occupancy'])
                    aas[(a_dict['ChainID'], a_dict['ResSeq'])] = a
                if a_dict['ChainID'] not in chains.keys():
                    chains[a_dict['ChainID']] = [] # initialize key of chain dictionary
                if int(float(a_dict['Occupancy'])) != 1 and a not in conf:
                    conf.append(a)
                if a not in chains[a_dict['ChainID']] and a not in conf:
                    chains[a_dict['ChainID']].append(a)
                atom = atom3D(Sym=a_dict['Element'], xyz=[a_dict['X'], a_dict['Y'], a_dict['Z']], Tfactor=a_dict['TempFactor'],
                              occup=a_dict['Occupancy'], greek=a_dict['Name'])
                a = aas[(a_dict['ChainID'], a_dict['ResSeq'])]
                a.addAtom(atom, a_dict['SerialNum']) # terminal Os may be missing
                atoms[a_dict['SerialNum']] = atom
                a.setBonds()
                bonds.update(a.bonds)
                if a.prev != None:
                    bonds[a.n].add(a.prev.c)
                if a.next != None:
                    bonds[a.c].add(a.next.n)

            elif "HETATM" in l_type: # this is a heteroatom
                line = line.replace("\\'", "\'")
                a_dict = read_atom(line)
                aminos = globalvars().getAllAAs()
                fake_aa = False
                
                if a_dict['ResName'] in aminos or a_dict['ResName'][1:] in aminos:
                    fake_aa = True # an AA is masquerading as hetatms :P
                    if (a_dict['ChainID'], a_dict['ResSeq']) not in aas.keys():
                        a = AA3D(a_dict['ResName'], a_dict['ChainID'],
                                 a_dict['ResSeq'], a_dict['Occupancy'])
                        aas[(a_dict['ChainID'], a_dict['ResSeq'])] = a
                    a = aas[(a_dict['ChainID'], a_dict['ResSeq'])]
                    if a_dict['ChainID'] not in chains.keys():
                        chains[a_dict['ChainID']] = [] # initialize key of chain dictionary
                    if int(a_dict['Occupancy']) != 1 and a not in conf:
                        conf.append(a)
                    if a not in chains[a_dict['ChainID']] and a not in conf:
                        chains[a_dict['ChainID']].append(a)
                hetatm = atom3D(Sym=a_dict['Element'], xyz = [a_dict['X'],
                                                              a_dict['Y'],
                                                              a_dict['Z']],
                                Tfactor=a_dict['TempFactor'],
                                occup=a_dict['Occupancy'], greek=a_dict['Name'])
                if fake_aa:
                    a.addAtom(hetatm, a_dict['SerialNum']) # terminal Os may be missing
                    a.setBonds()
                    bonds.update(a.bonds)
                    if a.prev != None:
                        bonds[a.n].add(a.prev.c)
                    if a.next != None:
                        bonds[a.c].add(a.next.n)
                if (a_dict['SerialNum'], hetatm) not in hetatms.keys():
                    hetatms[(a_dict['SerialNum'], hetatm)] = [a_dict['ResName'], a_dict['ChainID']]
                atoms[a_dict['SerialNum']] = hetatm

            elif "CONECT" in l_type: # get extra connections
                line = line[6:] # remove type
                l = [line[i:i+5] for i in range(0, len(line), 5)]
                if int(l[0]) in atoms.keys() and atoms[int(l[0])] not in bonds.keys():
                    bonds[atoms[int(l[0])]] = set()
                for i in l[1:]:
                    try:
                        bonds[atoms[int(l[0])]].add(atoms[int(i)])
                    except:
                        if "  " not in i and i != " ":
                            print("likely OXT")
                        continue
        # deal with conformations
        for i in range(len(conf)-1):
            if conf[i].chain == conf[i+1].chain and conf[i].id == conf[i+1].id:
                if conf[i].occup >= conf[i+1].occup:
                    chains[conf[i].chain].append(conf[i])
                    # pick chain with higher occupancy or the A chain if tie
                else:
                    chains[conf[i+1].chain].append(conf[i+1])
        ### Use helper methods to set everything that was parsed
        self.setChains(chains)
        self.setAAs(aas)
        self.setAtoms(atoms)
        self.setHetatms(hetatms)
        self.setMissingAtoms(missing_atoms)
        self.setMissingAAs(missing_aas)
        self.setConf(conf)
        self.setR(R)
        self.setRfree(Rfree)
        self.setBonds(bonds)

    def fetch_pdb(self, pdbCode):
        """ API query to fetch a pdb and write it as a protein3D class instance.
        This code was adapted from openpymol.

        Parameters
        ----------
            pdbCode : str
                code for protein, e.g. 1os7
        """
        remoteCode = pdbCode.upper()
        try:
            data = urllib.urlopen(
                'https://files.rcsb.org/view/' + remoteCode +
                '.pdb').read()
        except:
            print("warning: %s not found.\n"%pdbCode)
        else:
            try:
                self.readfrompdb(str(data))
                self.setPDBCode(pdbCode)
                print("fetched: %s"%(pdbCode))
            except IOError:
                print('aborted')
            else:
                if len(data) == 0:
                    print("warning: %s not valid.\n"%pdbCode)

    def setBonds(self, bonds):
        """Sets the bonded atoms in the protein.
        This is effectively the molecular graph.
         
        Parameters
        ----------
            bonds : dictionary
                Keyed by atom3D atoms in the protein
                Valued by a set consisting of bonded atoms
        """
        self.bonds = bonds

    def readMetaData(self):
        """ API query to fetch XML data from a pdb and add its useful attributes
        to a protein3D class.
        
        Parameters
        ----------
            pdbCode : str
                code for protein, e.g. 1os7
        """
        pdbCode = self.pdbCode
        try:
            start = 'https://files.rcsb.org/pub/pdb/validation_reports/' + pdbCode[1] + pdbCode[2]
            link = start + '/' + pdbCode + '/' + pdbCode + '_validation.xml'
            xml_doc = requests.get(link)
        except:
            print("warning: %s not found.\n"%pdbCode)
        else:
            try:
                ### We then use beautiful soup to read the XML doc. LXML is an XML reader. The soup object is what we then use to parse!
                soup = BeautifulSoup(xml_doc.content,'lxml-xml')
                
                ### We can then use methods of the soup object to find "tags" within the XML file. This is how we would extract sections. 
                ### This is an example of getting everything with a "sec" tag.
                body = soup.find_all('wwPDB-validation-information')
                entry = body[0].find_all("Entry")
                #print("got metadata: %s"%(pdbCode))
                if "DataCompleteness" not in entry[0].attrs.keys():
                    self.setDataCompleteness(0)
                    print("warning: %s has no DataCompleteness."%pdbCode)
                else:
                    self.setDataCompleteness(float(entry[0].attrs["DataCompleteness"]))
                if "percent-RSRZ-outliers" not in entry[0].attrs.keys():
                    self.setRSRZ(100)
                    print("warning: %s has no RSRZ.\n"%pdbCode)
                else:
                    self.setRSRZ(float(entry[0].attrs["percent-RSRZ-outliers"]))
                if "TwinL" not in entry[0].attrs.keys():
                    print("warning: %s has no TwinL."%pdbCode)
                    self.setTwinL(0)
                else:
                    self.setTwinL(float(entry[0].attrs["TwinL"]))
                if "TwinL2" not in entry[0].attrs.keys():
                    print("warning: %s has no TwinL2."%pdbCode)
                    self.setTwinL2(0)
                else:
                    self.setTwinL2(float(entry[0].attrs["TwinL2"]))
            except IOError:
                print('aborted')
            else:
                if xml_doc == None:
                    print("warning: %s not valid.\n"%pdbCode)

    def setDataCompleteness(self, DataCompleteness):
        """ Set DataCompleteness value of protein3D class.

        Parameters
        ----------
            DataCompleteness : float
                The desired new R value.
        """
        self.DataCompleteness = DataCompleteness

    def setTwinL(self, TwinL):
        """ Set TwinL score of protein3D class.

        Parameters
        ----------
            TwinL : float
                The desired new TwinL score.
        """
        self.TwinL = TwinL

    def setTwinL2(self, TwinL2):
        """ Set TwinL squared score of protein3D class.

        Parameters
        ----------
            TwinL2 : float
                The desired new TwinL squared score.
        """
        self.TwinL2 = TwinL2

    def setEDIAScores(self):
        """ Sets the EDIA score of a protein3D class.

        Parameters
        ----------
            pdbCode : string
                The 4-character code of the protein3D class.
        """
        code = self.pdbCode
        cmd = 'curl -d \'{"edia":{ "pdbCode":"'+code+'"}}\' -H "Accept: application/json" -H "Content-Type: application/json" -X POST https://proteins.plus/api/edia_rest'
        args = shlex.split(cmd)
        result = subprocess.Popen(args, stdout=subprocess.PIPE,
                                  stderr=subprocess.PIPE)
        result.wait()
        out, err = result.communicate()
        dict_str = out.decode("UTF-8")
        int_dict = ast.literal_eval(dict_str)
        res2 = subprocess.Popen(['curl', int_dict['location']],
                                 stdout=subprocess.PIPE, stderr=subprocess.PIPE)
        out2, err2 = res2.communicate()
        dict2_str = out2.decode("UTF-8")
        dictionary = ast.literal_eval(dict2_str)
        t = 20
        while dictionary["status_code"] == 202:
            res2 = subprocess.Popen(['curl', int_dict['location']],
                                    stdout=subprocess.PIPE,
                                    stderr=subprocess.PIPE)
            print('sleeping', t)
            time.sleep(t)
            res2.wait()
            out2, err2 = res2.communicate()
            dict2_str = out2.decode("UTF-8")
            dictionary = ast.literal_eval(dict2_str)
            t += 5
        link = dictionary["atom_scores"]
        df = pd.read_csv(link, error_bad_lines=False)
        for i, row in df.iterrows():
            EDIA = row["EDIA"]
            index = row["Infile id"]
<<<<<<< HEAD
            if index in self.atoms.keys():
                a = self.atoms[index]
                a.setEDIA(EDIA)
                if a.occup < 1: # more than one conformation
                    subdf = df[df["Infile id"]==index+1]
                    if subdf.shape[0] == 0 and index+1 in self.atoms.keys():
                        self.atoms[index+1].setEDIA(EDIA)
                    elif subdf.shape[0] == 0 and index-1 in self.atoms.keys():
                        self.atoms[index-1].setEDIA(EDIA)
            else:
                print("OXT is missing")
        '''
        for i in range(1,len(self.atoms)+1):
            subdf = df[df["Infile id"]==i]
            print(i, subdf.EDIA.values, subdf.shape)
        '''
=======
            a = self.atoms[index]
            a.setEDIA(EDIA)
            if a.occup < 1: # more than one conformation
                subdf = df[df["Infile id"]==index+1]
                if subdf.shape[0] == 0 and index+1 in self.atoms.keys():
                    self.atoms[index+1].setEDIA(EDIA)
                elif subdf.shape[0] == 0 and index-1 in self.atoms.keys():
                    self.atoms[index-1].setEDIA(EDIA)
>>>>>>> 5c8843af

    def setPDBCode(self, pdbCode):
        """ Sets the 4-letter PDB code of a protein3D class instance

        Parameters
        ----------
            pdbCode : string
                Desired 4-letter PDB code
        """
        self.pdbCode = pdbCode
<|MERGE_RESOLUTION|>--- conflicted
+++ resolved
@@ -836,7 +836,6 @@
         for i, row in df.iterrows():
             EDIA = row["EDIA"]
             index = row["Infile id"]
-<<<<<<< HEAD
             if index in self.atoms.keys():
                 a = self.atoms[index]
                 a.setEDIA(EDIA)
@@ -853,7 +852,6 @@
             subdf = df[df["Infile id"]==i]
             print(i, subdf.EDIA.values, subdf.shape)
         '''
-=======
             a = self.atoms[index]
             a.setEDIA(EDIA)
             if a.occup < 1: # more than one conformation
@@ -862,7 +860,6 @@
                     self.atoms[index+1].setEDIA(EDIA)
                 elif subdf.shape[0] == 0 and index-1 in self.atoms.keys():
                     self.atoms[index-1].setEDIA(EDIA)
->>>>>>> 5c8843af
 
     def setPDBCode(self, pdbCode):
         """ Sets the 4-letter PDB code of a protein3D class instance
