--- conflicted
+++ resolved
@@ -1646,14 +1646,9 @@
             if args.debug:
                 print('loading copy '+str(j) + ' of ligand ' + ligand + ' with dent ' + str(dents[i]))
                 print('totlig is ' + str(totlig))
-<<<<<<< HEAD
-                print('target BL is ' + str(ANN_bondl[totlig]))
-                
-=======
                 print('ligused is ' + str(ligsused))
                 print('target BL is ' + str(ANN_bondl[ligsused]))
                 print('******')
->>>>>>> 11011c7f
             denticity = dents[i]
             
             if not(ligand=='x' or ligand =='X') and (totlig-1+denticity < coord):
@@ -1674,15 +1669,11 @@
                 if args.debug:
                     print('backbone atoms: ' + str(batoms))
                 if (denticity == 1):
-<<<<<<< HEAD
-                    lig3D,MLoptbds = align_dent1_lig(args,cpoint,core3D,coreref,ligand,lig3D,catoms,rempi,ligpiatoms,MLb,ANN_flag,ANN_bondl[totlig],this_diag,MLbonds,MLoptbds,i)
+                    lig3D,MLoptbds = align_dent1_lig(args,cpoint,core3D,coreref,ligand,lig3D,catoms,rempi,ligpiatoms,MLb,ANN_flag,ANN_bondl[ligsused],this_diag,MLbonds,MLoptbds,i)
                     if args.debug:
                         print('adding monodentate at distance: ' + str(ANN_bondl[totlig]) + '/'+str(MLb)+ '/'+' at catoms ' + str(catoms))                    
                         print('printing ligand information')                    
                         print(lig3D.printxyz())
-=======
-                    lig3D,MLoptbds = align_dent1_lig(args,cpoint,core3D,coreref,ligand,lig3D,catoms,rempi,ligpiatoms,MLb,ANN_flag,ANN_bondl[ligsused],this_diag,MLbonds,MLoptbds,i)
->>>>>>> 11011c7f
                 elif (denticity == 2):
                     lig3D,frozenats,MLoptbds = align_dent2_lig(args,cpoint,batoms,m3D,core3D,coreref,ligand,lig3D,catoms,MLb,ANN_flag,ANN_bondl[ligsused],this_diag,MLbonds,MLoptbds,frozenats,i)
                 elif (denticity == 3):
