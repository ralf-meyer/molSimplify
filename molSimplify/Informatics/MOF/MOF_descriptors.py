--- conflicted
+++ resolved
@@ -528,15 +528,9 @@
 # featurization_directory = sys.argv[1]
 # for cif_file in os.listdir(featurization_directory+'/cif/'):
 #     #### This first part gets the primitive cells ####
-<<<<<<< HEAD
 #     get_primitive(featurization_directory+'/cif/'+cif_file, featurization_directory+'/primitive/'+cif_file)
-#     full_names, full_descriptors = get_MOF_descriptors(featurization_directory+'/primitive/'+cif_file,3,path=featurization_directory+'/structures/',
-#         xyzpath=featurization_directory+'/structures/xyz/'+cif_file.replace('cif','xyz'))
-=======
-#     get_primitive('<your base directory here>/cif/'+cif_file, '<your base directory here>/primitive/'+cif_file)
-#     full_names, full_descriptors = get_MOF_descriptors('<your base directory here>/primitive/'+cif_file,3,path='<your base directory here>/',
-#         xyzpath='<your base directory here>/xyz/'+cif_file.replace('cif','xyz'))
->>>>>>> 3a2ee5d2
+#     full_names, full_descriptors = get_MOF_descriptors(featurization_directory+'/primitive/'+cif_file,3,path=featurization_directory+'/',
+#         xyzpath=featurization_directory+'/xyz/'+cif_file.replace('cif','xyz'))
 #     full_names.append('filename')
 #     full_descriptors.append(cif_file)
 #     featurization = dict(zip(full_names, full_descriptors))
